#!/usr/bin/env python

from ion.core.bootstrap_process import BootstrapPlugin
from pyon.util.containers import DotDict

from interface.objects import ProcessDefinition
from interface.services.cei.iprocess_dispatcher_service import ProcessDispatcherServiceProcessClient
from ion.services.dm.inventory.data_retriever_service import DataRetrieverService


class BootstrapProcessDispatcher(BootstrapPlugin):
    """
    Bootstrap process for process dispatcher.
    """

    def on_initial_bootstrap(self, process, config, **kwargs):
        pds_client = ProcessDispatcherServiceProcessClient(process=process)

        # ingestion
        ingestion_module    = config.get_safe('bootstrap.processes.ingestion.module','ion.processes.data.ingestion.science_granule_ingestion_worker')
        ingestion_class     = config.get_safe('bootstrap.processes.ingestion.class' ,'ScienceGranuleIngestionWorker')
        ingestion_datastore = config.get_safe('bootstrap.processes.ingestion.datastore_name', 'datasets')
        ingestion_queue     = config.get_safe('bootstrap.processes.ingestion.queue' , 'science_granule_ingestion')
        ingestion_workers   = config.get_safe('bootstrap.processes.ingestion.workers', 2)
        
        bin_module    = config.get_safe('bootstrap.processes.bin.module','ion.processes.data.ingestion.blob_ingestion_worker')
        bin_class     = config.get_safe('bootstrap.processes.bin.class' ,'BlobIngestionWorker')
        bin_datastore = config.get_safe('bootstrap.processes.bin.datastore_name', 'filesystem')
        bin_queue     = config.get_safe('bootstrap.processes.bin.queue' , 'binary_ingestion')
        bin_workers   = config.get_safe('bootstrap.processes.bin.workers', 2)

        # user notifications
        notification_module    = config.get_safe('bootstrap.processes.user_notification.module','ion.processes.data.transforms.notification_worker')
        notification_class     = config.get_safe('bootstrap.processes.user_notification.class' ,'NotificationWorker')
        notification_workers = config.get_safe('bootstrap.processes.user_notification.workers', 2)

        replay_module       = config.get_safe('bootstrap.processes.replay.module', 'ion.processes.data.replay.replay_process')
        replay_class        = config.get_safe('bootstrap.processes.replay.class' , 'ReplayProcess')

<<<<<<< HEAD
        #--------------------------------------------------------------------------------
        # Create ingestion workers
        #--------------------------------------------------------------------------------
=======
        binary_replay_module = config.get_safe('bootstrap.processes.bin_replay.module', 'ion.processes.data.replay.binary_replay')
        binary_replay_class  = config.get_safe('bootstrap.processes.bin_replay.class', 'BinaryReplayProcess')
>>>>>>> 34f88b91

        process_definition = ProcessDefinition(
            name='ingestion_worker_process',
            description='Worker transform process for ingestion of datasets')
        process_definition.executable['module']= ingestion_module
        process_definition.executable['class'] = ingestion_class
        ingestion_procdef_id = pds_client.create_process_definition(process_definition=process_definition)

        process_definition = ProcessDefinition(
            name='binary_ingestion_worker_process',
            description='Binary Ingestion Worker Process')
        process_definition.executable['module']= bin_module
        process_definition.executable['class'] = bin_class
        bin_procdef_id = pds_client.create_process_definition(process_definition=process_definition)
        #--------------------------------------------------------------------------------
        # Simulate a HA ingestion worker by creating two of them
        #--------------------------------------------------------------------------------
        config = DotDict()
        config.process.datastore_name = ingestion_datastore
        config.process.queue_name     = ingestion_queue

        for i in xrange(ingestion_workers):
            pds_client.schedule_process(process_definition_id=ingestion_procdef_id, configuration=config)

        #--------------------------------------------------------------------------------
        # Create notification workers
        #--------------------------------------------------------------------------------

        # set up the process definition
        process_definition_uns = ProcessDefinition(
            name='notification_worker_process',
            description='Worker transform process for user notifications')
        process_definition_uns.executable['module']= notification_module
        process_definition_uns.executable['class'] = notification_class
        uns_procdef_id = pds_client.create_process_definition(process_definition=process_definition_uns)

        config = DotDict()
        config.process.type = 'simple'

        for i in xrange(notification_workers):
            config.process.name = 'notification_worker_%s' % i
            pds_client.schedule_process(process_definition_id=uns_procdef_id, configuration=config)

<<<<<<< HEAD
        #--------------------------------------------------------------------------------
        # Create replay process definition
        #--------------------------------------------------------------------------------
=======
        config = DotDict()
        config.process.datastore_name = bin_datastore
        config.process.queue_name     = bin_queue
>>>>>>> 34f88b91

        for i in xrange(bin_workers):
            pds_client.schedule_process(process_definition_id=bin_procdef_id, configuration=config)

        process_definition = ProcessDefinition(name=DataRetrieverService.REPLAY_TYPES[DataRetrieverService.SCIENCE_REPLAY], description='Process for the replay of datasets')
        process_definition.executable['module']= replay_module
        process_definition.executable['class'] = replay_class
        pds_client.create_process_definition(process_definition=process_definition)

        process_definition = ProcessDefinition(name=DataRetrieverService.REPLAY_TYPES[DataRetrieverService.BINARY_REPLAY], description='Process for the replay of binary file data.')
        process_definition.executable['module']= binary_replay_module
        process_definition.executable['class'] = binary_replay_class
        pds_client.create_process_definition(process_definition=process_definition)
    
    def on_restart(self, process, config, **kwargs):
        pass<|MERGE_RESOLUTION|>--- conflicted
+++ resolved
@@ -37,14 +37,11 @@
         replay_module       = config.get_safe('bootstrap.processes.replay.module', 'ion.processes.data.replay.replay_process')
         replay_class        = config.get_safe('bootstrap.processes.replay.class' , 'ReplayProcess')
 
-<<<<<<< HEAD
         #--------------------------------------------------------------------------------
         # Create ingestion workers
         #--------------------------------------------------------------------------------
-=======
         binary_replay_module = config.get_safe('bootstrap.processes.bin_replay.module', 'ion.processes.data.replay.binary_replay')
         binary_replay_class  = config.get_safe('bootstrap.processes.bin_replay.class', 'BinaryReplayProcess')
->>>>>>> 34f88b91
 
         process_definition = ProcessDefinition(
             name='ingestion_worker_process',
@@ -88,15 +85,12 @@
             config.process.name = 'notification_worker_%s' % i
             pds_client.schedule_process(process_definition_id=uns_procdef_id, configuration=config)
 
-<<<<<<< HEAD
         #--------------------------------------------------------------------------------
         # Create replay process definition
         #--------------------------------------------------------------------------------
-=======
         config = DotDict()
         config.process.datastore_name = bin_datastore
         config.process.queue_name     = bin_queue
->>>>>>> 34f88b91
 
         for i in xrange(bin_workers):
             pds_client.schedule_process(process_definition_id=bin_procdef_id, configuration=config)
