#!/usr/bin/env python

"""Process that loads ION resources via service calls based on definitions in spreadsheets using loader functions.

    @see https://confluence.oceanobservatories.org/display/CIDev/R2+System+Preload
    bin/pycc -x ion.processes.bootstrap.ion_loader.IONLoader op=load path=master scenario=R2_DEMO
    bin/pycc -x ion.processes.bootstrap.ion_loader.IONLoader op=load path=res/preload/r2_ioc/R2PreloadedResources.xlsx scenario=R2_DEMO

    bin/pycc -x ion.processes.bootstrap.ion_loader.IONLoader op=load path="https://docs.google.com/spreadsheet/pub?key=0AttCeOvLP6XMdG82NHZfSEJJOGdQTkgzb05aRjkzMEE&output=xls" scenario=R2_DEMO
    bin/pycc -x ion.processes.bootstrap.ion_loader.IONLoader op=load path=res/preload/r2_ioc scenario=R2_DEMO

    bin/pycc -x ion.processes.bootstrap.ion_loader.IONLoader op=loadui path=res/preload/r2_ioc
    bin/pycc -x ion.processes.bootstrap.ion_loader.IONLoader op=loadui path=https://userexperience.oceanobservatories.org/database-exports/

    bin/pycc -x ion.processes.bootstrap.ion_loader.IONLoader op=load path=master assets=res/preload/r2_ioc/ooi_assets scenario=R2_DEMO loadooi=True
    bin/pycc -x ion.processes.bootstrap.ion_loader.IONLoader op=load path=res/preload/r2_ioc scenario=R2_DEMO loadooi=True assets=res/preload/r2_ioc/ooi_assets
    bin/pycc -x ion.processes.bootstrap.ion_loader.IONLoader op=load path=res/preload/r2_ioc scenario=R2_DEMO loadui=True

    bin/pycc -x ion.processes.bootstrap.ion_loader.IONLoader op=parseooi assets=res/preload/r2_ioc/ooi_assets

    bin/pycc -x ion.processes.bootstrap.ion_loader.IONLoader op=deleteooi

    ui_path= override location to get UI preload files (default is path + '/ui_assets')
    assets= override location to get OOI asset file (default is path + '/ooi_assets')
    attachments= override location to get file attachments (default is path)
    ooifilter= one or comma separated list of CE,CP,GA,GI,GP,GS,ES to limit ooi resource import
    ooiexclude= one or more categories to NOT import in the OOI import
    ooiuntil= datetime of latest planned deployment date to consider for data product etc import mm/dd/yyyy
    bulk= if True, uses RR bulk insert operations to load, not service calls
    debug= if True, allows a few shortcuts to perform faster loads
    exportui= if True, writes interface/ui_specs.json with UI object

    TODO: constraints defined in multiple tables as list of IDs, but not used
    TODO: support attachments using HTTP URL
    TODO: Owner, Events with bulk

    Note: For quick debugging without restarting the services container:
    - Once after starting r2deploy:
    bin/pycc -x ion.processes.bootstrap.datastore_loader.DatastoreLoader op=dump path=res/preload/local/my_dump
    - Before each test of the ion_loader:
    bin/pycc -fc -x ion.processes.bootstrap.datastore_loader.DatastoreLoader op=load path=res/preload/local/my_dump

"""

__author__ = 'Michael Meisinger, Ian Katz, Thomas Lennan, Jonathan Newbrough'


import logging
import simplejson as json
import datetime
import ast
import calendar
import csv
import numpy as np
import re
import requests
import time

from pyon.core.bootstrap import get_service_registry
from pyon.core.exception import NotFound
from pyon.datastore.datastore import DatastoreManager, DataStore
from pyon.ion.identifier import create_unique_resource_id, create_unique_association_id
from pyon.ion.resource import get_restype_lcsm
from pyon.public import log, ImmediateProcess, iex, IonObject, RT, PRED, OT, LCS, AS
from pyon.util.containers import get_ion_ts, named_any

from ion.agents.port.port_agent_process import PortAgentProcessType, PortAgentType
from ion.core.ooiref import OOIReferenceDesignator
from ion.processes.bootstrap.ooi_loader import OOILoader
from ion.processes.bootstrap.ui_loader import UILoader
from ion.services.dm.utility.granule_utils import time_series_domain
<<<<<<< HEAD
from ion.services.dm.utility.types import TypesManager 
from ion.util.parse_utils import parse_dict, parse_phones, get_typed_value
=======
from ion.services.dm.utility.types import get_parameter_type, get_fill_value, get_unit
from ion.agents.port.port_agent_process import PortAgentProcessType, PortAgentType
>>>>>>> 39338ad5
from ion.util.xlsparser import XLSParser

from coverage_model.parameter import ParameterContext
from coverage_model.parameter_types import QuantityType, ArrayType, RecordType
from coverage_model.basic_types import AxisTypeEnum
<<<<<<< HEAD
from coverage_model import NumexprFunction, PythonFunction

from interface import objects
from interface.objects import StreamAlarmType

=======
from ion.agents.platform.oms.oms_client_factory import OmsClientFactory

from interface import objects
from udunitspy.udunits2 import UdunitsError
import logging
import simplejson as json
import ast
import calendar
import csv
import numpy as np
import re
import requests
import time
>>>>>>> 39338ad5

# format for time values within the preload data
DEFAULT_TIME_FORMAT = "%Y-%m-%dT%H:%M:%S"

# sometimes the HTTP download from google returns only partial results (causing errors parsing).
# allow this many tries to get a clean, parseable document before giving up.
HTTP_RETRIES=5

## can set ui_path to keywords 'default' for TESTED_UI_ASSETS or 'candidate' for CANDIDATE_UI_ASSETS
TESTED_UI_ASSETS = 'https://userexperience.oceanobservatories.org/database-exports/'
CANDIDATE_UI_ASSETS = 'https://userexperience.oceanobservatories.org/database-exports/Candidates'

### this master URL has the latest changes, but if columns have changed, it may no longer work with this commit of the loader code
# Edit the doc here: https://docs.google.com/spreadsheet/ccc?key=0AttCeOvLP6XMdG82NHZfSEJJOGdQTkgzb05aRjkzMEE
MASTER_DOC = "https://docs.google.com/spreadsheet/pub?key=0AttCeOvLP6XMdG82NHZfSEJJOGdQTkgzb05aRjkzMEE&output=xls"

### the URL below should point to a COPY of the master google spreadsheet that works with this version of the loader
TESTED_DOC = "https://docs.google.com/spreadsheet/pub?key=0AiJoHeWBzmnAdDJwUHdxdjBnOGxnMW5wRndQQ2tjcUE&output=xls"
#
### while working on changes to the google doc, use this to run test_loader.py against the master spreadsheet
#TESTED_DOC=MASTER_DOC

# The preload spreadsheets (tabs) in the order they should be loaded
DEFAULT_CATEGORIES = [
    'Constraint',
    'Contact',
    'User',
    'Org',
    'UserRole',
    'CoordinateSystem',
    'ParameterFunctions',
    'ParameterDefs',
    'ParameterDictionary',
    "Alarms",
    'StreamConfiguration',
    'SensorModel',
    'PlatformModel',
    'InstrumentModel',
    'Observatory',
    'Subsite',
    'PlatformSite',
    'InstrumentSite',
    'StreamDefinition',
    'PlatformDevice',
    'PlatformAgent',
    'PlatformAgentInstance',
    'InstrumentAgent',
    #'ExternalDatasetAgent',
    'InstrumentDevice',
    'SensorDevice',
    'InstrumentAgentInstance',
    #'ExternalDatasetAgentInstance',
    'DataProduct',
    'TransformFunction',
    'DataProcessDefinition',
    'DataProcess',
    'DataProductLink',
    'Attachment',
    'WorkflowDefinition',
    'Workflow',
    'Deployment',
    'Parser',
    ]

COL_SCENARIO = "Scenario"
COL_ID = "ID"
COL_OWNER = "owner_id"
COL_LCSTATE = "lcstate"
COL_ORGS = "org_ids"

ID_ORG_ION = "ORG_ION"
ID_SYSTEM_ACTOR = "USER_SYSTEM"
ID_WEB_AUTH_ACTOR = "USER_WEB_AUTH"

UUID_RE = '^[0-9a-fA-F]{32}$'

class IONLoader(ImmediateProcess):


    def __init__(self,*a, **b):
        super(IONLoader,self).__init__(*a,**b)

        # initialize these here instead of on_start
        # to support using IONLoader as a utility -- not just as a process
        self.obj_classes = {}     # Cache of class for object types
        self.resource_ids = {}    # Holds a mapping of preload IDs to internal resource ids
        self.resource_objs = {}   # Holds a mapping of preload IDs to the actual resource objects
        self.existing_resources = None
        self.unknown_fields = {} # track unknown fields so we only warn once
        self.constraint_defs = {} # alias -> value for refs, since not stored in DB
        self.contact_defs = {} # alias -> value for refs, since not stored in DB
        self.stream_config = {} # name -> obj for StreamConfiguration objects, used by *AgentInstance
        self.alarms = {} # id -> alarm definition dict

        self.object_definitions = None

        # process to use for RPC communications (override to use as utility, default to use as process)
        self.rpc_sender = self

    def on_start(self):
        # Main operation to perform
        op = self.CFG.get("op", None)

        # Additional parameters
        self.path = self.CFG.get("path", TESTED_DOC)
        if self.path=='master':
            self.path = MASTER_DOC
        self.attachment_path = self.CFG.get("attachments", self.path + '/attachments')
        self.asset_path = self.CFG.get("assets", self.path + "/ooi_assets")
        default_ui_path = self.path if self.path.startswith('http') else self.path + "/ui_assets"

        self.ui_path = self.CFG.get("ui_path", default_ui_path)
        if self.ui_path=='default':
            self.ui_path = TESTED_UI_ASSETS
        elif self.ui_path=='candidate':
            self.ui_path = CANDIDATE_UI_ASSETS

        scenarios = self.CFG.get("scenario", None)
        category_csv = self.CFG.get("categories", None)
        self.categories = category_csv.split(",") if category_csv else DEFAULT_CATEGORIES

        self.debug = self.CFG.get("debug", False)        # Debug mode with certain shorthands
        self.loadooi = self.CFG.get("loadooi", False)    # Import OOI asset data
        self.loadui = self.CFG.get("loadui", False)      # Import UI asset data
        self.exportui = self.CFG.get("exportui", False)  # Save UI JSON file
        self.update = self.CFG.get("update", False)      # Support update to existing resources
        self.bulk = self.CFG.get("bulk", False)          # Use bulk insert where available
        self.ooifilter = self.CFG.get("ooifilter", None) # Filter OOI import to RD prefixes (e.g. array "CE,GP")
        self.ooiexclude = self.CFG.get("ooiexclude", '') # Don't import the listed categories
        if self.ooiexclude:
            self.ooiexclude = self.ooiexclude.split(',')
        self.ooiuntil = self.CFG.get("ooiuntil", None) # Don't import stuff later than given date
        if self.ooiuntil:
            self.ooiuntil = datetime.datetime.strptime(self.ooiuntil, "%m/%d/%Y")

        # External loader tools
        self.ui_loader = UILoader(self)
        self.ooi_loader = OOILoader(self, asset_path=self.asset_path)
        self.resource_ds = DatastoreManager.get_datastore_instance(DataStore.DS_RESOURCES, DataStore.DS_PROFILE.RESOURCES)

        # Loads internal bootstrapped resource ids that will be referenced during preload
        self._load_system_ids()

        log.info("IONLoader: {op=%s, path=%s, scenario=%s}" % (op, self.path, scenarios))
        if not op:
            raise iex.BadRequest("No operation specified")

        # Perform operations
        if op == "load":
            if not scenarios:
                raise iex.BadRequest("Must provide scenarios to load: scenario=sc1,sc2,...")

            if self.loadooi:
                self.ooi_loader.extract_ooi_assets()
            if self.loadui:
                specs_path = 'interface/ui_specs.json' if self.exportui else None
                self.ui_loader.load_ui(self.ui_path, specs_path=specs_path)

            # Load existing resources by preload ID
            self._prepare_incremental()

            scenarios = scenarios.split(',')
            self.load_ion(scenarios)

        elif op == "parseooi":
            self.ooi_loader.extract_ooi_assets()
            self.ooi_loader._analyze_ooi_assets(self.ooiuntil)
        elif op == "loadui":
            specs_path = 'interface/ui_specs.json' if self.exportui else None
            self.ui_loader.load_ui(self.ui_path, specs_path=specs_path)
        elif op == "deleteooi":
            self.ooi_loader.delete_ooi_assets()
        elif op == "deleteui":
            self.ui_loader.delete_ui()
        else:
            raise iex.BadRequest("Operation unknown")

    def on_quit(self):
        pass

    def _read_and_parse(self, scenarios):
        """ read data records from appropriate source and extract usable rows,
            complete all IO and parsing -- save only a dict[by category] of lists[usable rows] of dicts[by columns]
        """

        # support use-case:
        #   x = IonLoader()
        #   x.object_definitions = my_funky_dict_of_lists_of_dicts
        #   x.load_ion()
        #
        if self.object_definitions:
            log.info("Object definitions already provided, NOT loading from path")
        else:
            # but here is the normal, expected use-case
            #
            log.info("Loading preload data from: %s", self.path)

            # Fetch the spreadsheet directly from a URL (from a GoogleDocs published spreadsheet)
            if self.path.startswith('http'):
                self._read_http(scenarios)
            elif self.path.endswith(".xlsx"):
                self._read_xls_file(scenarios)
            else:
                self._read_csv_files(scenarios)

    def _read_http(self, scenarios):
        """ read from google doc or similar HTTP XLS document """
        self.object_definitions = None
        for attempt in xrange(HTTP_RETRIES):
            length = 0
            try:
                contents = requests.get(self.path).content
                length = len(contents)
                self._parse_xls(contents, scenarios)
                break
            except:
                log.warn("Failed to parse preload document (read %d bytes)", length, exc_info=True)
        if not self.object_definitions:
            raise iex.BadRequest("failed to read and parse URL %d times" % HTTP_RETRIES)
        log.debug("Read and parsed URL (%d bytes)", length)

    def _read_xls_file(self, scenarios):
        """ read from XLS file """
        with open(self.path, "rb") as f:
            contents = f.read()
            log.debug("Loaded xlsx file, size=%s", len(contents))
            self._parse_xls(contents, scenarios)

    def _parse_xls(self, contents, scenarios):
        """ handle XLS parsing for http or file """
        csv_docs = XLSParser().extract_csvs(contents)
        self.object_definitions = {}
        for category in self.categories:
            reader = csv.DictReader(csv_docs[category], delimiter=',')
            self.object_definitions[category] = self._select_rows(reader, category, scenarios)

    def _read_csv_files(self,scenarios):
        """ read CSV files """
        self.object_definitions = {}
        for category in self.categories:
            filename = "%s/%s.csv" % (self.path, category)
            with open(filename, "rb") as f:
                reader = csv.DictReader(f, delimiter=',')
                self.object_definitions[category] = self._select_rows(reader, category, scenarios)

    def _select_rows(self, reader, category, scenarios):
        """ select subset of rows applicable to scenario """
        row_skip = row_do = 0
        rows = []
        for row in reader:
            if row[COL_SCENARIO] not in scenarios:
                row_skip += 1
                if COL_ID in row:
                    log.trace('skipping %s row %s in scenario %s', category, row[COL_ID], row[COL_SCENARIO])
                else:
                    log.trace('skipping %s row in scenario %s: %r', category, row[COL_SCENARIO], row)
            else:
                row_do += 1
                rows.append(row)
        log.debug('parsed entries for category %s: using %d rows, skipping %d rows', category, row_do, row_skip)
        return rows

    def load_ion(self, scenarios):
        """
        Loads resources for one scenario, by parsing input spreadsheets for all resource categories
        in defined order, executing service calls for all entries in the scenario.
        Can load the spreadsheets from http or file location.
        Optionally imports OOI assets at the beginning of each category.
        """
        if self.bulk:
            log.warn("WARNING: Bulk load is ENABLED. Making bulk RR calls to create resources/associations. No policy checks!")

        # read everything ahead of time, not on the fly
        # that way if the Nth CSV is garbled, you don't waste time preloading the other N-1
        # before you see an error
        self._read_and_parse(scenarios)

        for category in self.categories:
            self.bulk_objects = {}      # This keeps objects to be bulk inserted/updated at the end of a category

            # First load all OOI assets for this category
            if self.loadooi and category not in self.ooiexclude:
                catfunc_ooi = getattr(self, "_load_%s_OOI" % category, None)
                if catfunc_ooi:
                    log.debug('Loading OOI assets for %s', category)
                    catfunc_ooi()

            # Now load entries from preload spreadsheet top to bottom where scenario matches
            if category not in self.object_definitions or not self.object_definitions[category]:
                log.debug('no rows for category: %s', category)
            else:
                log.debug("Loading category %s", category)

            for row in self.object_definitions.get(category, []):
                if COL_ID in row:
                    log.trace('handling %s row %s: %r', category, row[COL_ID], row)
                else:
                    log.trace('handling %s row: %r', category, row)

                try:
                    self.load_row(category, row)
                except:
                    log.error('error loading %s row: %r', category, row, exc_info=True)
                    raise

            row_count = len(self.object_definitions.get(category,[]))
            if self.bulk:
                num_bulk = self._finalize_bulk(category)
                # Update resource and associations views
                self.container.resource_registry.find_resources(restype="X", id_only=True)
                self.container.resource_registry.find_associations(predicate="X", id_only=True)
                # should we assert that num_bulk==row_count??
                log.info("bulk loaded category %s: %d rows, %s bulk", category, row_count, num_bulk)
            else:
                log.info("loaded category %s: %d rows", category, row_count)

    def load_row(self, type, row):
        """ expose for use by utility function """
        func = getattr(self, "_load_%s" % type)
        func(row)

    def _load_system_ids(self):
        """Read some system objects for later reference"""
        org_objs,_ = self.container.resource_registry.find_resources(name="ION", restype=RT.Org, id_only=False)
        if not org_objs:
            raise iex.BadRequest("ION org not found. Was system force_cleaned since bootstrap?")
        ion_org_id = org_objs[0]._id
        self._register_id(ID_ORG_ION, ion_org_id, org_objs[0])

        system_actor, _ = self.container.resource_registry.find_resources(
            RT.ActorIdentity, name=self.CFG.system.system_actor, id_only=False)
        system_actor_id = system_actor[0]._id if system_actor else 'anonymous'
        self._register_id(ID_SYSTEM_ACTOR, system_actor_id, system_actor[0] if system_actor else None)

        webauth_actor, _ = self.container.resource_registry.find_resources(
            RT.ActorIdentity, name=self.CFG.get_safe("system.web_authentication_actor", "web_authentication"), id_only=False)
        webauth_actor_id = webauth_actor[0]._id if webauth_actor else 'anonymous'
        self._register_id(ID_WEB_AUTH_ACTOR, webauth_actor_id, webauth_actor[0] if webauth_actor else None)

    def _prepare_incremental(self):
        """
        Look in the resource registry for any resources that have a preload ID on them so that
        they can be referenced under this preload ID during this load run.
        """
        log.debug("Preparing for incremental preload. Loading prior preloaded resources for reference")

        res_objs, res_keys = self.container.resource_registry.find_resources_ext(alt_id_ns="PRE", id_only=False)
        res_preload_ids = [key['alt_id'] for key in res_keys]
        res_ids = [obj._id for obj in res_objs]

        log.debug("Found %s previously preloaded resources", len(res_objs))

        self.existing_resources = dict(zip(res_preload_ids, res_objs))

        if len(self.existing_resources) != len(res_objs):
            raise iex.BadRequest("Stored preload IDs are NOT UNIQUE!!! Cannot link to old resources")

        res_id_mapping = dict(zip(res_preload_ids, res_ids))
        self.resource_ids.update(res_id_mapping)
        res_obj_mapping = dict(zip(res_preload_ids, res_objs))
        self.resource_objs.update(res_obj_mapping)

    def _finalize_bulk(self, category):
        res = self.resource_ds.create_mult(self.bulk_objects.values(), allow_ids=True)
        log.debug("Bulk stored %d resource objects/associations into resource registry", len(res))
        num_objects = len([1 for obj in self.bulk_objects.values() if obj._get_type() != "Association"])
        self.bulk_objects.clear()
        return num_objects

    def _create_object_from_row(self, objtype, row, prefix='',
                                constraints=None, constraint_field='constraint_list',
                                contacts=None, contact_field='contacts',
                                existing_obj=None):
        """
        Construct an IONObject of a determined type from given row dict with attributes.
        Convert all attributes according to their schema target type. Supports nested objects.
        Supports edit of objects of same type.
        """
        log.trace("Create object type=%s, prefix=%s", objtype, prefix)
        schema = self._get_object_class(objtype)._schema
        obj_fields = {}
        exclude_prefix = set()
        for col,value in row.iteritems():
            if col.startswith(prefix):
                fieldname = col[len(prefix):]
                if '/' in fieldname:
                    slidx = fieldname.find('/')
                    nested_obj_field = fieldname[:slidx]
                    if not nested_obj_field in exclude_prefix:
                        nested_obj_type = schema[nested_obj_field]['type']
                        nested_prefix = prefix + fieldname[:slidx+1]
                        log.trace("Get nested object field=%s type=%s, prefix=%s", nested_obj_field, nested_obj_type, nested_prefix)
                        nested_obj = self._create_object_from_row(nested_obj_type, row, nested_prefix)
                        obj_fields[nested_obj_field] = nested_obj
                        exclude_prefix.add(nested_obj_field)
                elif fieldname in schema:
                    try:
                        if value:
                            fieldvalue = get_typed_value(value, schema[fieldname])
                            obj_fields[fieldname] = fieldvalue
                    except Exception:
                        log.warn("Object type=%s, prefix=%s, field=%s cannot be converted to type=%s. Value=%s",
                            objtype, prefix, fieldname, schema[fieldname]['type'], value, exc_info=True)
                        #fieldvalue = str(fieldvalue)
                else:
                    # warn about unknown fields just once -- not on each row
                    if objtype not in self.unknown_fields:
                        self.unknown_fields[objtype] = []
                    if fieldname not in self.unknown_fields[objtype]:
                        log.warn("Skipping unknown field in %s: %s%s", objtype, prefix, fieldname)
                        self.unknown_fields[objtype].append(fieldname)
        if constraints:
            obj_fields[constraint_field] = constraints
        if contacts:
            obj_fields[contact_field] = contacts

        if existing_obj:
            # Edit attributes
            if existing_obj._get_type() != objtype:
                raise iex.Inconsistent("Cannot edit resource. Type mismatch old=%s, new=%s" % (existing_obj._get_type(), objtype))
            # TODO: Don't edit empty nested attributes
            for attr in list(obj_fields.keys()):
                if not obj_fields[attr]:
                    del obj_fields[attr]
            for attr in ('alt_ids','_id','_rev','type_'):
                if attr in obj_fields:
                    del obj_fields[attr]
            existing_obj.__dict__.update(obj_fields)
            log.trace("Update object type %s using field names %s", objtype, obj_fields.keys())
            obj = existing_obj
        else:
            if COL_ID in row and row[COL_ID] and 'alt_ids' in schema:
                if 'alt_ids' in obj_fields:
                    obj_fields['alt_ids'].append("PRE:"+row[COL_ID])
                else:
                    obj_fields['alt_ids'] = ["PRE:"+row[COL_ID]]

            log.trace("Create object type %s from field names %s", objtype, obj_fields.keys())
            obj = IonObject(objtype, **obj_fields)
        return obj

    def _get_object_class(self, objtype):
        if objtype in self.obj_classes:
            return self.obj_classes[objtype]
        try:
            obj_class = named_any("interface.objects.%s" % objtype)
            self.obj_classes[objtype] = obj_class
            return obj_class
        except:
            log.error('failed to find class for type %s' % objtype)


    """
    there is a data representation problem affecting our boolean fields in preload data

    we enter the values "TRUE" and "FALSE" when editing the google doc or CSV files.
    but when these are accessed as an XLS file downloaded from google,
    the values are changed to (number) 1 and 0.
    then we extract the rows from the spreadsheet with our python library,
    and the values are changed to (string) "1" and "0".

    as many of these values are not yet used by the system,
    many were just quietly stored as strings in Ion objects
    (although some did appear in the UI).

    these methods consistently translate the values to python True and False.
    """
    def _fix_boolean(self, row, *keys):
        """ modify the row to have boolean values instead of string or number """
        for key in keys:
            row[key] = self._as_boolean(row[key]) if key in row else False

    def _as_boolean(self, value):
        """ interpret the string or number value as a boolean """
        if value in ('TRUE', 'True', '1', 1, True):
            return True
        if value in ('FALSE', 'False', '0', 0, '', None, False):
            return False
        raise iex.BadRequest('expected boolean value, got: ' + value)

    def _get_service_client(self, service):
        return get_service_registry().services[service].client(process=self.rpc_sender)

    def _register_id(self, alias, resid, res_obj=None):
        """Keep preload resource in internal dict for later reference"""
        if alias in self.resource_ids:
            raise iex.BadRequest("ID alias %s used twice" % alias)
        self.resource_ids[alias] = resid
        self.resource_objs[alias] = res_obj
        log.trace("Added resource alias=%s to id=%s", alias, resid)

    def _read_resource_id(self, res_id):
        existing_obj = self.container.resource_registry.read(res_id)
        self.resource_objs[res_id] = existing_obj
        self.resource_ids[res_id] = res_id
        return existing_obj

    def _get_resource_id(self, alias_id):
        """Returns resource ID from preload alias ID, scanning also for real resource IDs to be loaded"""
        if alias_id in self.resource_ids:
            return self.resource_ids[alias_id]
        elif re.match(UUID_RE, alias_id):
            # This is obviously an ID of a real resource - let it fail if not existing
            self._read_resource_id(alias_id)
            log.debug("Referencing existing resource via direct ID: %s", alias_id)
            return alias_id
        else:
            raise KeyError(alias_id)

    def _get_resource_obj(self, res_id):
        """Returns a resource object from one of the memory locations for given preload or internal ID"""
        if self.bulk and res_id in self.bulk_objects:
            return self.bulk_objects[res_id]
        elif res_id in self.resource_objs:
            return self.resource_objs[res_id]
        else:
            # Real ID not alias - reverse lookup
            alias_ids = [alias_id for alias_id,int_id in self.resource_ids.iteritems() if int_id==res_id]
            if alias_ids:
                return self.resource_objs[alias_ids[0]]

        log.debug("_get_resource_obj(): No object found for '%s'", res_id)
        return None

    def _get_alt_id(self, res_obj, prefix):
        alt_ids = getattr(res_obj, 'alt_ids', [])
        for alt_id in alt_ids:
            if alt_id.startswith(prefix+":"):
                alt_id_str = alt_id[len(prefix)+1:]
                return alt_id_str

    def _get_op_headers(self, row, force_user=False):
        headers = {}
        owner_id = row.get(COL_OWNER, None)
        if owner_id:
            owner_id = self.resource_ids[owner_id]
            headers['ion-actor-id'] = owner_id
            headers['ion-actor-roles'] = {'ION': ['ION_MANAGER', 'ORG_MANAGER']}
            headers['expiry'] = '0'
        elif force_user:
            return self._get_system_actor_headers()
        return headers

    def _get_system_actor_headers(self):
        return {'ion-actor-id': self.resource_ids[ID_SYSTEM_ACTOR],
                'ion-actor-roles': {'ION': ['ION_MANAGER', 'ORG_MANAGER']},
                'expiry':'0'}

    def _get_webauth_actor_headers(self):
        return {'ion-actor-id': self.resource_ids[ID_WEB_AUTH_ACTOR],
                'ion-actor-roles': {'ION': ['ION_MANAGER', 'ORG_MANAGER']},
                'expiry':'0'}

    def _basic_resource_create(self, row, restype, prefix, svcname, svcop,
                               constraints=None, constraint_field='constraint_list',
                               contacts=None, contact_field='contacts',
                               set_attributes=None, support_bulk=False,
                               **kwargs):
        """
        Orchestration method doing the following:
        - create an object from a row,
        - add any defined constraints,
        - make a service call to create resource for given object,
        - share resource in a given Org
        - store newly created resource id and obj for future reference
        - (optional) support bulk create/update
        """
        res_id_alias = row[COL_ID]
        existing_obj = None
        if res_id_alias in self.resource_ids:
            # TODO: Catch case when ID used twice
            existing_obj = self.resource_objs[res_id_alias]
        elif re.match(UUID_RE, res_id_alias):
            # This is obviously an ID of a real resource
            try:
                existing_obj = self._read_resource_id(res_id_alias)
                log.debug("Updating existing resource via direct ID: %s", res_id_alias)
            except NotFound as nf:
                pass  # Ok it was not there after all

        res_obj = self._create_object_from_row(restype, row, prefix,
                                               constraints=constraints, constraint_field=constraint_field,
                                               contacts=contacts, contact_field=contact_field,
                                               existing_obj=existing_obj)
        if set_attributes:
            for attr, attr_val in set_attributes.iteritems():
                setattr(res_obj, attr, attr_val)

        if existing_obj:
            res_id = self.resource_ids[res_id_alias]
            if self.bulk and support_bulk:
                self.bulk_objects[res_id] = res_obj
            else:
                # TODO: Use the appropriate service call here
                self.container.resource_registry.update(res_obj)
        else:
            if self.bulk and support_bulk:
                res_id = self._create_bulk_resource(res_obj, res_id_alias)
                headers = self._get_op_headers(row)
                self._resource_assign_owner(headers, res_obj)
            else:
                svc_client = self._get_service_client(svcname)
                headers = self._get_op_headers(row, force_user=True)
                res_id = getattr(svc_client, svcop)(res_obj, headers=headers, **kwargs)
                if res_id:
                    res_obj._id = res_id
                self._register_id(res_id_alias, res_id, res_obj)
            self._resource_assign_org(row, res_id)
        return res_id

    def _create_bulk_resource(self, res_obj, res_alias=None):
        if not hasattr(res_obj, "_id"):
            res_obj._id = create_unique_resource_id()
        ts = get_ion_ts()
        if hasattr(res_obj, "ts_created") and not res_obj.ts_created:
            res_obj.ts_created = ts
        if hasattr(res_obj, "ts_updated") and not res_obj.ts_updated:
            res_obj.ts_updated = ts
        res_id = res_obj._id
        self.bulk_objects[res_id] = res_obj
        if res_alias:
            self._register_id(res_alias, res_id, res_obj)
        return res_id

    def _resource_advance_lcs(self, row, res_id, restype=None):
        """
        Change lifecycle state of object to requested state. Supports bulk.
        """
        lcsm = get_restype_lcsm(restype)
        initial_lcmat = lcsm.initial_state if lcsm else LCS.DEPLOYED
        initial_lcav = lcsm.initial_availability if lcsm else AS.AVAILABLE

        lcstate = row.get(COL_LCSTATE, None)
        if lcstate:
            row_lcmat, row_lcav = lcstate.split("_", 1)
            if self.bulk and res_id in self.bulk_objects:
                self.bulk_objects[res_id].lcstate = row_lcmat
                self.bulk_objects[res_id].availability = row_lcav
            else:
                if row_lcmat != initial_lcmat:    # Vertical transition
                    self.container.resource_registry.set_lifecycle_state(res_id, row_lcmat)
                if row_lcav != initial_lcav:      # Horizontal transition
                    self.container.resource_registry.set_lifecycle_state(res_id, row_lcav)
        elif self.bulk and res_id in self.bulk_objects:
            # Set the lcs to resource type appropriate initial values
            self.bulk_objects[res_id].lcstate = initial_lcmat
            self.bulk_objects[res_id].availability = initial_lcav

    def _resource_assign_org(self, row, res_id):
        """
        Shares the resource in the given orgs. Supports bulk.
        """
        org_ids = row.get(COL_ORGS, None)
        if org_ids:
            org_ids = get_typed_value(org_ids, targettype="simplelist")
            for org_id in org_ids:
                org_res_id = self.resource_ids[org_id]
                if self.bulk and res_id in self.bulk_objects:
                    # Note: org_id is alias, res_id is internal ID
                    org_obj = self._get_resource_obj(org_id)
                    res_obj = self._get_resource_obj(res_id)
                    # Create association to given Org
                    # Simulate OMS.assign_resource_to_observatory_org -> Org MS.share_resource
                    assoc_obj = self._create_association(org_obj, PRED.hasResource, res_obj)
                else:
                    svc_client = self._get_service_client("observatory_management")
                    svc_client.assign_resource_to_observatory_org(res_id, self.resource_ids[org_id], headers=self._get_system_actor_headers())

    def _resource_assign_owner(self, headers, res_obj):
        if self.bulk and 'ion-actor-id' in headers:
            owner_id = headers['ion-actor-id']
            user_obj = self._get_resource_obj(owner_id)
            if owner_id and owner_id != 'anonymous':
                self._create_association(res_obj, PRED.hasOwner, user_obj)

    def _get_contacts(self, row, field='contact_ids', type=None):
        return self._get_members(self.contact_defs, row, field, type, 'contact')

    def _get_constraints(self, row, field='constraint_ids', type=None):
        return self._get_members(self.constraint_defs, row, field, type, 'constraint')

    def _get_members(self, value_map, row, field, obj_type, member_type):
        values = []
        value = row[field]
        if value:
            names = get_typed_value(value, targettype="simplelist")
            if names:
                for name in names:
                    if name not in value_map:
                        msg = 'invalid ' + member_type + ': ' + name + ' (from value=' + value + ')'
                        if COL_ID in row:
                            msg = 'id ' + row[COL_ID] + ' refers to an ' + msg
                        if obj_type:
                            msg = obj_type + ' ' + msg
                        raise iex.BadRequest(msg)
                    value = value_map[name]
                    values.append(value)
        return values

    def _create_association(self, subject=None, predicate=None, obj=None):
        """
        Create an association between two IonObjects with a given predicate.
        Supports bulk mode
        """
        if self.bulk:
            if not subject or not predicate or not obj:
                raise iex.BadRequest("Association must have all elements set: %s/%s/%s" % (subject, predicate, obj))
            if "_id" not in subject:
                raise iex.BadRequest("Subject id not available")
            subject_id = subject._id
            st = subject._get_type()

            if "_id" not in obj:
                raise iex.BadRequest("Object id not available")
            object_id = obj._id
            ot = obj._get_type()

            assoc_id = create_unique_association_id()
            assoc_obj = IonObject("Association",
                s=subject_id, st=st,
                p=predicate,
                o=object_id, ot=ot,
                ts=get_ion_ts())
            assoc_obj._id = assoc_id
            self.bulk_objects[assoc_id] = assoc_obj
            return assoc_id, '1-norev'
        else:
            return self.container.resource_registry.create_association(subject, predicate, obj)


    # --------------------------------------------------------------------------------------------------
    # Add specific types of resources below

    def _load_Contact(self, row):
        """ create constraint IonObject but do not insert into DB,
            cache in dictionary for inclusion in other preload objects """
        id = row[COL_ID]
        log.trace('creating contact: ' + id)
        if id in self.contact_defs:
            raise iex.BadRequest('contact with ID already exists: ' + id)

        roles = get_typed_value(row['c/roles'], targettype='simplelist')
        del row['c/roles']
        #        phones = get_typed_value(row['c/phones'], targettype='simplelist')
        phones = parse_phones(row['c/phones'])
        del row['c/phones']

        contact = self._create_object_from_row("ContactInformation", row, "c/")
        contact.roles = roles
        contact.phones = phones

        self.contact_defs[id] = contact

    def _load_Contact_OOI(self):
        if self.debug:
            controw = {}
            controw["ID"] = "ORG_CONTACT"
            controw["c/individual_names_given"] = "Mike"
            controw["c/individual_name_family"] = "Manager"
            controw["c/organization_name"] = "UNoIt"
            controw["c/position_name"] = "Manager"
            controw["c/email"] = "mikemanagerooi@gmail.com"
            controw["c/roles"] = "primary"
            controw["c/phones"] = "619-555-1212"
            self._load_Contact(controw)

    def _load_Constraint(self, row):
        """ create constraint IonObject but do not insert into DB,
            cache in dictionary for inclusion in other preload objects """
        id = row[COL_ID]
        if id in self.constraint_defs:
            raise iex.BadRequest('constraint with ID already exists: ' + id)
        type = row['type']
        if type=='geospatial' or type=='geo' or type=='space':
            self.constraint_defs[id] = self._create_geospatial_constraint(row)
        elif type=='temporal' or type=='temp' or type=='time':
            self.constraint_defs[id] = self._create_temporal_constraint(row)
        else:
            raise iex.BadRequest('constraint type must be either geospatial or temporal, not ' + type)

    def _load_CoordinateSystem(self, row):
        gcrs = self._create_object_from_row("GeospatialCoordinateReferenceSystem", row, "m/")
        id = row[COL_ID]
        self.resource_ids[id] = gcrs

    def _load_CoordinateSystem_OOI(self):
        fakerow = {}
        fakerow[COL_ID] = 'OOI_SUBMERGED_CS'
        fakerow['m/geospatial_geodetic_crs'] = 'http://www.opengis.net/def/crs/EPSG/0/4326'
        fakerow['m/geospatial_vertical_crs'] = 'http://www.opengis.net/def/cs/EPSG/0/6498'
        fakerow['m/geospatial_latitude_units'] = 'degrees_north'
        fakerow['m/geospatial_longitude_units'] = 'degrees_east'
        fakerow['m/geospatial_vertical_units'] = 'meter'
        fakerow['m/geospatial_vertical_positive'] = 'down'

        self._load_CoordinateSystem(fakerow)

    def _create_geospatial_constraint(self, row):
        z = row['vertical_direction']
        if z=='depth':
            min = float(row['top'])
            max = float(row['bottom'])
        elif z=='elevation':
            min = float(row['bottom'])
            max = float(row['top'])
        else:
            raise iex.BadRequest('vertical_direction must be "depth" or "elevation", not ' + z)
        constraint = IonObject("GeospatialBounds",
            geospatial_latitude_limit_north=float(row['north']),
            geospatial_latitude_limit_south=float(row['south']),
            geospatial_longitude_limit_east=float(row['east']),
            geospatial_longitude_limit_west=float(row['west']),
            geospatial_vertical_min=min,
            geospatial_vertical_max=max)
        return constraint

    def _create_temporal_constraint(self, row):
        format = row['time_format'] or DEFAULT_TIME_FORMAT
        start = calendar.timegm(time.strptime(row['start'], format))
        end = calendar.timegm(time.strptime(row['end'], format))
        return IonObject("TemporalBounds", start_datetime=start, end_datetime=end)

    def _load_User(self, row):
        # TODO: Make the calls below with an actor_id for the web server
        alias = row['ID']
        subject = row["subject"]
        name = row["name"]
        description = row['description']
        ims = self._get_service_client("identity_management")

        # Prepare contact and UserInfo attributes
        contacts = self._get_contacts(row, field='contact_id', type='User')
        if len(contacts) > 1:
            raise iex.BadRequest('User %s defined with too many contacts (should be 1)' % alias)
        contact = contacts[0] if len(contacts)==1 else None
        user_attrs = dict(name=name, description=description)
        if contact:
            user_attrs['name'] = "%s %s" % (contact.individual_names_given, contact.individual_name_family)
            user_attrs['contact'] = contact

        headers = self._get_webauth_actor_headers()

        if alias in self.resource_ids or re.match(UUID_RE, alias):
            # Update cases
            if alias in self.resource_ids:
                actor_obj = self.resource_objs[alias]
            else:
                actor_obj = self._read_resource_id(alias)
            actor_id = alias

            # Update UserInfo etc
            user_info_obj = ims.find_user_info_by_id(actor_id)

            # Add credentials
            if subject:
                uc_list,_ = self.container.resource_registry.find_resources(RT.UserCredentials, None, name=subject, id_only=True)
                if not uc_list:
                    # Add a new credentials set
                    # TODO: Delete the old credentials?
                    user_credentials_obj = IonObject("UserCredentials", name=subject,
                                                     description="Default credentials for %s" % user_info_obj.name)
                    ims.register_user_credentials(actor_id, user_credentials_obj, headers=headers)

        else:
            # Build ActorIdentity
            actor_name = "Identity for %s" % user_attrs['name']
            actor_identity_obj = IonObject("ActorIdentity", name=actor_name, alt_ids=["PRE:"+alias])
            log.trace("creating user %s with headers: %r", user_attrs['name'], headers)
            actor_id = ims.create_actor_identity(actor_identity_obj, headers=headers)
            actor_identity_obj._id = actor_id
            self._register_id(alias, actor_id, actor_identity_obj)

            # Build UserCredentials
            if subject:
                user_credentials_obj = IonObject("UserCredentials", name=subject,
                    description="Default credentials for %s" % user_attrs['name'])
                ims.register_user_credentials(actor_id, user_credentials_obj, headers=headers)

            # Build UserInfo
            user_info_obj = IonObject("UserInfo", **user_attrs)
            ims.create_user_info(actor_id, user_info_obj, headers=headers)

    def _load_User_OOI(self):
        if self.debug:
            if not self._get_resource_obj("USER_1"):
                userrow = {}
                userrow["ID"] = "USER_1"
                userrow["subject"] = "/DC=org/DC=cilogon/C=US/O=Google/CN=Owen Ownerrep A893"
                userrow["name"] = "Owen Ownerrep"
                userrow["description"] = "Demonstration User"
                userrow["contact_id"] = "ORG_CONTACT"
                self._load_User(userrow)

    def _load_Org(self, row):
        log.trace("Loading Org (ID=%s)", row[COL_ID])
        contacts = self._get_contacts(row, field='contact_id', type='Org')
        res_obj = self._create_object_from_row("Org", row, "org/")
        if contacts:
            res_obj.contacts = [contacts[0]]
        log.trace("Org: %s", res_obj)

        headers = self._get_op_headers(row)

        res_id = None
        org_type = row["org_type"]
        if org_type == "MarineFacility":
            svc_client = self._get_service_client("observatory_management")
            res_id = svc_client.create_marine_facility(res_obj, headers=headers)
        elif org_type == "VirtualObservatory":
            svc_client = self._get_service_client("observatory_management")
            res_id = svc_client.create_virtual_observatory(res_obj, headers=headers)
        else:
            log.warn("Unknown Org type: %s" % org_type)

        if res_id:
            res_obj._id = res_id
            self._register_id(row[COL_ID], res_id, res_obj)

    def _load_Org_OOI(self):
        ooi_orgs = [
            {"ID":"MF_RSN", "owner_id":"USER_1", "org_type":"MarineFacility",
             "org/name":"Regional_Scale_Nodes", "org/org_governance_name": "RSN",
             "org/description":"Marine Infrastructure managed by RSN Marine IO",
             "org/institution/name":"Univ. of Washington", "contact_id":"ORG_CONTACT"},
            {"ID":"MF_CGSN", "owner_id":"USER_1", "org_type":"MarineFacility",
             "org/name":"Coastal_Global_Arrays", "org/org_governance_name": "CGSN",
             "org/description":"Marine Infrastructure managed by CGSN Marine IO",
             "org/institution/name":"Woods Hole Oceanographic Institution", "contact_id":"ORG_CONTACT"},
            {"ID":"MF_EA", "owner_id":"USER_1", "org_type":"MarineFacility",
             "org/name":"Endurance_Array", "org/org_governance_name": "EA",
             "org/description":"Marine Infrastructure managed by EA Marine IO",
             "org/institution/name":"Oregon State University Institution", "contact_id":"ORG_CONTACT"},
        ]
        if self.debug:
            for org in ooi_orgs:
                if not self._get_resource_obj(org[COL_ID]):
                    self._load_Org(org)

    def _load_UserRole(self, row):
        org_id = row["org_id"]
        if org_id:
            org_id = self.resource_ids[org_id]

        user_id = self._get_resource_id(row["user_id"])   # Accepts a non-preloaded resource as well
        role_name = row["role_name"]
        svc_client = self._get_service_client("org_management")

        if self._as_boolean(row['auto_enroll']):
            svc_client.enroll_member(org_id, user_id, headers=self._get_system_actor_headers())

        if role_name != "ORG_MEMBER":
            svc_client.grant_role(org_id, user_id, role_name, headers=self._get_system_actor_headers())

    def _load_SensorModel(self, row):
        row['sm/reference_urls'] = repr(get_typed_value(row['sm/reference_urls'], targettype="simplelist"))
        self._basic_resource_create(row, "SensorModel", "sm/",
            "instrument_management", "create_sensor_model",
            support_bulk=True)

    def _get_org_ids(self, ooi_rd_list):
        if not ooi_rd_list:
            return ""
        marine_ios = set()
        for ooi_rd in ooi_rd_list:
            marine_io = self.ooi_loader.get_marine_io(ooi_rd)
            if marine_io == "CG":
                marine_ios.add("MF_CGSN")
            elif marine_io == "RSN":
                marine_ios.add("MF_RSN")
            elif marine_io == "EA":
                marine_ios.add("MF_EA")
        return ",".join(marine_ios)

    def _match_filter(self, rdlist):
        """Returns true if at least one item in given list (or comma separated str) matches a filter in ooifilter"""
        if not self.ooifilter:
            return True
        if not rdlist:
            return False
        if type(rdlist) is str:
            rdlist = [val.strip() for val in rdlist.split(",")]
        for item in rdlist:
            if item in self.ooifilter:
                return True
        return False

    def _load_PlatformModel(self, row):
        self._basic_resource_create(row, "PlatformModel", "pm/",
            "instrument_management", "create_platform_model",
            support_bulk=True)

    def _load_PlatformModel_OOI(self):
        ooi_objs = self.ooi_loader.get_type_assets("nodetype")

        for ooi_id, ooi_obj in ooi_objs.iteritems():
            fakerow = {}
            fakerow[COL_ID] = ooi_id + "_PM"
            fakerow['pm/name'] = ooi_obj['name']
            fakerow['pm/description'] = "Node Type: %s" % ooi_id
            fakerow['pm/alt_ids'] = "['OOI:" + ooi_id + "_PM" + "']"
            fakerow['org_ids'] = self._get_org_ids(ooi_obj.get('array_list', None))

            if not self._match_filter(ooi_obj.get('array_list', None)):
                continue

            self._load_PlatformModel(fakerow)

    def _load_InstrumentModel(self, row):
        row['im/reference_urls'] = repr(get_typed_value(row['im/reference_urls'], targettype="simplelist"))
        self._basic_resource_create(row, "InstrumentModel", "im/",
            "instrument_management", "create_instrument_model",
            support_bulk=True)

    def _load_InstrumentModel_OOI(self):
        ooi_objs = self.ooi_loader.get_type_assets("class")

        for ooi_id, ooi_obj in ooi_objs.iteritems():
            if "DEPRECATED" in ooi_obj['name']:
                continue
            family_obj = self.ooi_loader.get_type_assets("family")[ooi_obj['family']]
            fakerow = {}
            fakerow[COL_ID] = ooi_id
            fakerow['im/name'] = ooi_obj['name']
            fakerow['im/alt_ids'] = "['OOI:" + ooi_id + "']"
            fakerow['im/description'] = ooi_obj['description']
            fakerow['im/instrument_family'] = ooi_obj['family']
            fakerow['raw_stream_def'] = ''
            fakerow['parsed_stream_def'] = ''
            fakerow['org_ids'] = self._get_org_ids(ooi_obj.get('array_list', None))
            reference_urls = []
            addl = {}
            if ooi_obj.get('makemodel', None) and ooi_obj['makemodel'][0]:
                # TODO: Catch case where there is more than one makemodel per subseries
                makemodel_obj = self.ooi_loader.get_type_assets("makemodel")[ooi_obj['makemodel'][0]]
                fakerow['im/manufacturer'] = makemodel_obj['Manufacturer']
                fakerow['im/manufacturer_url'] = makemodel_obj['Vendor Website']
                addl.update(dict(connector=makemodel_obj['Connector'],
                    makemodel=ooi_obj['makemodel'][0],
                    makemodel_description=makemodel_obj['Make_Model_Description'],
                    input_voltage_range=makemodel_obj['Input Voltage Range'],
                    interface=makemodel_obj['Interface'],
                    makemodel_url=makemodel_obj['Make/Model Website'],
                    output_description=makemodel_obj['Output Description'],
                ))
                if makemodel_obj['Make/Model Website']: reference_urls.append(makemodel_obj['Make/Model Website'])
            fakerow['im/reference_urls'] = ",".join(reference_urls)
            addl['alternate_name'] = ooi_obj['Alternate Instrument Class Name']
            addl['class_long_name'] = ooi_obj['ClassLongName']
            addl['comments'] = ooi_obj['Comments']
            fakerow['im/addl'] = repr(addl)

            if not self._match_filter(ooi_obj.get('array_list', None)):
                continue

            self._load_InstrumentModel(fakerow)

    def _load_Observatory(self, row):
        constraints = self._get_constraints(row, type='Observatory')
        coordinate_name = row['coordinate_system']

        res_id = self._basic_resource_create(row, "Observatory", "obs/",
            "observatory_management", "create_observatory",
            constraints=constraints, constraint_field='constraint_list',
            set_attributes=dict(coordinate_reference_system=self.resource_ids[coordinate_name]) if coordinate_name else None,
            support_bulk=True)

    def _load_Observatory_OOI(self):

        # # Case 1: CG/EA arrays
        # ooi_objs = self.ooi_loader.get_type_assets("array")
        # for ooi_id, ooi_obj in ooi_objs.iteritems():
        #     ooi_rd = OOIReferenceDesignator(ooi_id)
        #     if ooi_rd.marine_io in ("CG", "EA"):
        #         fakerow = {}
        #         fakerow[COL_ID] = ooi_id
        #         fakerow['obs/name'] = ooi_obj['geo_name']
        #         fakerow['obs/description'] = "Array: %s" % ooi_id
        #         fakerow['obs/alt_ids'] = "['OOI:" + ooi_id + "']"
        #         fakerow['constraint_ids'] = ''
        #         fakerow['coordinate_system'] = 'OOI_SUBMERGED_CS'
        #         fakerow['org_ids'] = self._get_org_ids([ooi_id])
        #
        #         if not self._match_filter(ooi_id):
        #             continue
        #
        #         self._load_Observatory(fakerow)
        #
        # # Case 2: RSN primary sites
        # ooi_objs = self.ooi_loader.get_type_assets("site")
        # for ooi_id, ooi_obj in ooi_objs.iteritems():
        #     ooi_rd = OOIReferenceDesignator(ooi_id)
        #     if ooi_rd.marine_io == "RSN":
        #         fakerow = {}
        #         fakerow[COL_ID] = ooi_id
        #         fakerow['obs/name'] = ooi_obj['geo_name']
        #         fakerow['obs/description'] = "Site: %s" % ooi_id
        #         fakerow['obs/alt_ids'] = "['OOI:" + ooi_id + "']"
        #         fakerow['constraint_ids'] = ''
        #         fakerow['coordinate_system'] = 'OOI_SUBMERGED_CS'
        #         fakerow['org_ids'] = self._get_org_ids([ooi_id[:2]])
        #
        #         if not self._match_filter(ooi_id[:2]):
        #             continue
        #
        #         self._load_Observatory(fakerow)

        ooi_objs = self.ooi_loader.get_type_assets("osite")
        for ooi_id, ooi_obj in ooi_objs.iteritems():
            site_rd_list = ooi_obj['site_rd_list']

            constrow = {}
            const_id1 = ooi_id + "_const1"
            constrow[COL_ID] = const_id1
            constrow['type'] = 'geospatial'
            constrow['south'] = ooi_obj['lat_south'] or '0.0'
            constrow['north'] = ooi_obj['lat_north'] or '0.0'
            constrow['west'] = ooi_obj['lon_west'] or '0.0'
            constrow['east'] = ooi_obj['lon_east'] or '0.0'
            constrow['vertical_direction'] = 'depth'
            constrow['top'] = ooi_obj['depth_min'] or '0.0'
            constrow['bottom'] = ooi_obj['depth_max'] or '0.0'
            self._load_Constraint(constrow)

            fakerow = {}
            fakerow[COL_ID] = ooi_obj['rd']
            fakerow['obs/name'] = ooi_obj['name']
            fakerow['obs/description'] = "Site: %s" % ", ".join(site_rd_list)
            fakerow['obs/alt_ids'] = "['OOI:" + ooi_obj['rd'] + "']"
            fakerow['constraint_ids'] = const_id1
            fakerow['coordinate_system'] = 'OOI_SUBMERGED_CS'
            fakerow['org_ids'] = self._get_org_ids([ooi_obj['rd']])

            if not self._match_filter(ooi_obj['rd']):
                continue

            self._load_Observatory(fakerow)

    def _load_Subsite(self, row):
        constraints = self._get_constraints(row, type='Subsite')
        coordinate_name = row['coordinate_system']

        res_id = self._basic_resource_create(row, "Subsite", "site/",
            "observatory_management", "create_subsite",
            constraints=constraints, constraint_field='constraint_list',
            set_attributes=dict(coordinate_reference_system=self.resource_ids[coordinate_name]) if coordinate_name else None,
            support_bulk=True)

        headers = self._get_op_headers(row)
        psite_id = row.get("parent_site_id", None)
        if psite_id:
            if self.bulk:
                psite_obj = self._get_resource_obj(psite_id)
                site_obj = self._get_resource_obj(row[COL_ID])
                self._create_association(psite_obj, PRED.hasSite, site_obj)
            else:
                svc_client = self._get_service_client("observatory_management")
                svc_client.assign_site_to_site(res_id, self.resource_ids[psite_id],
                    headers=headers)

    def _load_Subsite_OOI(self):
        ooi_objs = self.ooi_loader.get_type_assets("ssite")
        for ooi_id, ooi_obj in ooi_objs.iteritems():
            subsite_rd_list = ooi_obj['subsite_rd_list']
            ooi_rd = OOIReferenceDesignator(ooi_obj['rd'])

            constrow = {}
            const_id1 = ooi_obj['rd'] + "_const1"
            constrow[COL_ID] = const_id1
            constrow['type'] = 'geospatial'
            constrow['south'] = ooi_obj['lat_south'] or '0.0'
            constrow['north'] = ooi_obj['lat_north'] or '0.0'
            constrow['west'] = ooi_obj['lon_west'] or '0.0'
            constrow['east'] = ooi_obj['lon_east'] or '0.0'
            constrow['vertical_direction'] = 'depth'
            constrow['top'] = ooi_obj['depth_min'] or '0.0'
            constrow['bottom'] = ooi_obj['depth_max'] or '0.0'
            self._load_Constraint(constrow)

            fakerow = {}
            fakerow[COL_ID] = ooi_obj['rd']
            fakerow['site/name'] = ooi_obj['name']
            fakerow['site/description'] = "Subsite: %s" % ", ".join(subsite_rd_list)
            fakerow['site/alt_ids'] = "['OOI:" + ooi_obj['rd'] + "']"
            fakerow['constraint_ids'] = const_id1
            fakerow['coordinate_system'] = 'OOI_SUBMERGED_CS'
            fakerow['org_ids'] = self._get_org_ids([ooi_obj['rd']])

            # if ooi_rd.marine_io == "RSN":
            #     fakerow['parent_site_id'] = ooi_rd.site_rd
            # else:
            #     fakerow['parent_site_id'] = ooi_rd.array

            fakerow['parent_site_id'] = ooi_obj['parent_id']

            if not self._match_filter(ooi_obj['rd']):
                continue

            self._load_Subsite(fakerow)

    def _load_PlatformSite(self, row):
        constraints = self._get_constraints(row, type='PlatformSite')
        coordinate_name = row['coordinate_system']

        res_id = self._basic_resource_create(row, "PlatformSite", "ps/",
            "observatory_management", "create_platform_site",
            constraints=constraints, constraint_field='constraint_list',
            set_attributes=dict(coordinate_reference_system=self.resource_ids[coordinate_name]) if coordinate_name else None,
            support_bulk=True)

        svc_client = self._get_service_client("observatory_management")

        headers = self._get_op_headers(row)
        psite_id = row.get("parent_site_id", None)
        if psite_id:
            if self.bulk:
                psite_obj = self._get_resource_obj(psite_id)
                site_obj = self._get_resource_obj(row[COL_ID])
                self._create_association(psite_obj, PRED.hasSite, site_obj)
            else:
                svc_client.assign_site_to_site(res_id, self.resource_ids[psite_id],
                    headers=headers)

        pm_ids = row["platform_model_ids"]
        if pm_ids:
            pm_ids = get_typed_value(pm_ids, targettype="simplelist")
            for pm_id in pm_ids:
                if self.bulk:
                    model_obj = self._get_resource_obj(pm_id)
                    site_obj = self._get_resource_obj(row[COL_ID])
                    self._create_association(site_obj, PRED.hasModel, model_obj)
                else:
                    svc_client.assign_platform_model_to_platform_site(self.resource_ids[pm_id], res_id,
                        headers=headers)

    def _load_PlatformSite_OOI(self):
        subsite_objs = self.ooi_loader.get_type_assets("subsite")
        ssite_objs = self.ooi_loader.get_type_assets("ssite")

        def _load_platform(ooi_id, ooi_obj):
            ooi_rd = OOIReferenceDesignator(ooi_id)
            constrow = {}
            const_id1 = ''
            if ooi_obj.get('latitude',None) or ooi_obj.get('longitude',None) or ooi_obj.get('depth_subsite',None):
                const_id1 = ooi_id + "_const1"
                constrow[COL_ID] = const_id1
                constrow['type'] = 'geospatial'
                constrow['south'] = ooi_obj['latitude'] or '0.0'
                constrow['north'] = ooi_obj['latitude'] or '0.0'
                constrow['west'] = ooi_obj['longitude'] or '0.0'
                constrow['east'] = ooi_obj['longitude'] or '0.0'
                constrow['vertical_direction'] = 'depth'
                constrow['top'] = ooi_obj['depth_subsite'] or '0.0'
                constrow['bottom'] = ooi_obj['depth_subsite'] or '0.0'
                self._load_Constraint(constrow)
            elif ooi_obj.get('is_platform', False):
                ss = subsite_objs[ooi_rd.subsite_rd]
                ss_mod = ssite_objs[ss['ssite']]
                const_id1 = ss_mod['rd'] + "_const1"
            else:
                ss = subsite_objs[ooi_obj.get('platform_id', '')[:8]]
                ss_mod = ssite_objs[ss['ssite']]
                const_id1 = ss_mod['rd'] + "_const1"

            fakerow = {}
            fakerow[COL_ID] = ooi_id
            fakerow['ps/name'] = ooi_obj.get('name', ooi_id)
            fakerow['ps/alt_ids'] = "['OOI:" + ooi_id + "']"
            fakerow['constraint_ids'] = const_id1
            fakerow['coordinate_system'] = 'OOI_SUBMERGED_CS'
            if ooi_obj.get('is_platform', False):
                # This is a top level platform (for a station)
                ss = subsite_objs[ooi_rd.subsite_rd]
                ss_mod = ssite_objs[ss['ssite']]
                fakerow['parent_site_id'] = ss_mod['rd']
                fakerow['ps/description'] = "Node (platform): %s" % ooi_id
                fakerow['ps/alt_resource_type'] = "StationSite"
            else:
                fakerow['parent_site_id'] = ooi_obj.get('platform_id', '')
                fakerow['ps/description'] = "Node (child): %s" % ooi_id
                fakerow['ps/alt_resource_type'] = "PlatformComponentSite"
            fakerow['platform_model_ids'] = ooi_id[9:11] + "_PM"
            fakerow['org_ids'] = self._get_org_ids([ooi_id[:2]])

            uplink_node = ooi_obj.get('uplink_node', None)
            uplink_port = ooi_obj.get('uplink_port', None)
            if uplink_node and uplink_port:
                if uplink_port.startswith("X"):
                    fakerow['ps/planned_uplink_port/port_type'] = "EXPANSION"
                    port_rd = "%s-0%s" % (uplink_node, uplink_port[1:])
                else:
                    fakerow['ps/planned_uplink_port/port_type'] = "PAYLOAD"
                    port_rd = "%s-%s" % (uplink_node, uplink_port)
                fakerow['ps/planned_uplink_port/reference_designator'] = port_rd

            if not self._match_filter(ooi_id[:2]):
                return

            self._load_PlatformSite(fakerow)

        ooi_objs = self.ooi_loader.get_type_assets("node")
        # Pass 1: platform nodes
        for ooi_id, ooi_obj in ooi_objs.iteritems():
            if ooi_obj.get('is_platform', False):
                _load_platform(ooi_id, ooi_obj)
        # Pass 2: child nodes
        for ooi_id, ooi_obj in ooi_objs.iteritems():
            if not ooi_obj.get('is_platform', False):
                _load_platform(ooi_id, ooi_obj)

    def _load_InstrumentSite(self, row):
        constraints = self._get_constraints(row, type='InstrumentSite')
        coordinate_name = row['coordinate_system']

        res_id = self._basic_resource_create(row, "InstrumentSite", "is/",
            "observatory_management", "create_instrument_site",
            constraints=constraints, constraint_field='constraint_list',
            set_attributes=dict(coordinate_reference_system=self.resource_ids[coordinate_name]) if coordinate_name else None,
            support_bulk=True)

        svc_client = self._get_service_client("observatory_management")

        headers = self._get_op_headers(row)
        psite_id = row.get("parent_site_id", None)
        if psite_id:
            if self.bulk:
                psite_obj = self._get_resource_obj(psite_id)
                site_obj = self._get_resource_obj(row[COL_ID])
                self._create_association(psite_obj, PRED.hasSite, site_obj)
            else:
                svc_client.assign_site_to_site(res_id, self.resource_ids[psite_id],
                    headers=headers)

        im_ids = row["instrument_model_ids"]
        if im_ids:
            im_ids = get_typed_value(im_ids, targettype="simplelist")
            for im_id in im_ids:
                if self.bulk:
                    model_obj = self._get_resource_obj(im_id)
                    site_obj = self._get_resource_obj(row[COL_ID])
                    self._create_association(site_obj, PRED.hasModel, model_obj)
                else:
                    svc_client.assign_instrument_model_to_instrument_site(self.resource_ids[im_id], res_id,
                        headers=headers)

    def _load_InstrumentSite_OOI(self):
        ooi_objs = self.ooi_loader.get_type_assets("instrument")
        nodes = self.ooi_loader.get_type_assets("node")
        iclass = self.ooi_loader.get_type_assets("class")

        for ooi_id, ooi_obj in ooi_objs.iteritems():
            constrow = {}
            const_id1 = ''
            if ooi_obj['latitude'] or ooi_obj['longitude'] or ooi_obj['depth_port_max'] or ooi_obj['depth_port_min']:
                const_id1 = ooi_id + "_const1"
                constrow[COL_ID] = const_id1
                constrow['type'] = 'geospatial'
                constrow['south'] = ooi_obj['latitude'] or '0.0'
                constrow['north'] = ooi_obj['latitude'] or '0.0'
                constrow['west'] = ooi_obj['longitude'] or '0.0'
                constrow['east'] = ooi_obj['longitude'] or '0.0'
                constrow['vertical_direction'] = 'depth'
                constrow['top'] = ooi_obj['depth_port_min'] or '0.0'
                constrow['bottom'] = ooi_obj['depth_port_max'] or '0.0'
                self._load_Constraint(constrow)

            ooi_rd = OOIReferenceDesignator(ooi_id)
            fakerow = {}
            fakerow[COL_ID] = ooi_id
            fakerow['is/name'] = iclass[ooi_rd.inst_class]['name']
            fakerow['is/description'] = "Instrument: %s" % ooi_id
            fakerow['is/alt_ids'] = "['OOI:" + ooi_id + "']"
            fakerow['is/planned_uplink_port/port_type'] = "PAYLOAD"
            fakerow['is/planned_uplink_port/reference_designator'] = ooi_rd.port_rd
            fakerow['constraint_ids'] = const_id1
            fakerow['coordinate_system'] = 'OOI_SUBMERGED_CS'
            fakerow['org_ids'] = self._get_org_ids([ooi_id[:2]])
            fakerow['instrument_model_ids'] = ooi_obj['instrument_model']
            fakerow['parent_site_id'] = ooi_id[:14]

            if not self._match_filter(ooi_id[:2]):
                continue

            self._load_InstrumentSite(fakerow)

    def _load_StreamDefinition(self, row):
        res_obj = self._create_object_from_row("StreamDefinition", row, "sdef/")
        pname = row["param_dict_name"]
        svc_client = self._get_service_client("dataset_management")
        parameter_dictionary_id = svc_client.read_parameter_dictionary_by_name(pname, id_only=True,
            headers=self._get_system_actor_headers())
        svc_client = self._get_service_client("pubsub_management")
        res_id = svc_client.create_stream_definition(name=res_obj.name, parameter_dictionary_id=parameter_dictionary_id,
            headers=self._get_system_actor_headers())
        self._register_id(row[COL_ID], res_id)

    def _conflict_report(self, row_id, name, reason):
        log.warn('''
------- Conflict Report -------
Conflict with %s
Parameter Name: %s
Reason: %s
-------------------------------''', row_id, name, reason)

    def _load_ParameterDictionary(self, row):
        dataset_management = self._get_service_client('dataset_management')
        types_manager = TypesManager(dataset_management)
        if row['SKIP']:
            self._conflict_report(row['ID'], row['name'], row['SKIP'])
            return

        name = row['name']
        definitions = row['parameter_ids'].replace(' ','').split(',')
        try:
            if row['temporal_parameter']:
                temporal_parameter_name = self.resource_objs[row['temporal_parameter']].name
            else:
                temporal_parameter_name = ''
        except KeyError:
            temporal_parameter_name = ''

        context_ids = {}
        for i in definitions:
            try:

                res_id = self.resource_ids[i]
                if res_id not in context_ids:
                    context_ids[res_id] = 0
                else:
                    log.warning('Duplicate: %s (%s)', name, i)
                context_ids[self.resource_ids[i]] = 0
                res_obj = self.resource_objs[i]
                lookup_values = types_manager.get_lookup_value_ids(res_obj)
                for val in lookup_values:
                    context_ids[val] = 0
            except KeyError:
                pass

        if not context_ids:
            log.warning('No valid parameters: %s', row['name'])
            return
        try:
            pdict_id = dataset_management.create_parameter_dictionary(name=name, parameter_context_ids=context_ids.keys(), temporal_context=temporal_parameter_name, headers=self._get_system_actor_headers())
        except:
            log.exception( '%s has a problem', row['name'])
            return

        self._register_id(row[COL_ID], pdict_id)

    def _load_Parser(self, row):
        name        = row['name']
        module      = row['parser/module']
        method      = row['parser/method']
        config      = row['parser/config']
        description = row['description']

        data_acquisition = self._get_service_client('data_acquisition_management')
        parser_id = data_acquisition.create_parser(name=name, module=module, method=method, config=config, description=description)
        self._register_id(row[COL_ID], parser_id)

    
    def _load_ParameterFunctions(self, row):
        if row['SKIP']:
            self._conflict_report(row['ID'], row['Name'], row['SKIP'])
            return

        name      = row['Name']
        ftype     = row['Function Type']
        func_expr = row['Function']
        owner     = row['Owner']
        args      = ast.literal_eval(row['Args'])
        #kwargs    = row['Kwargs']
        descr     = row['Description']

        dataset_management = self._get_service_client('dataset_management')
        func = None
        if ftype == 'NumexprFunction':
            func = NumexprFunction(row['Name'], func_expr, args)
        elif ftype == 'PythonFunction':
            func = PythonFunction(name, owner,func_expr, args, None)
        else:
            self._conflict_report(row['ID'], row['Name'], 'Unsupported Function Type: %s' % ftype)
            return

        func_id = dataset_management.create_parameter_function(name=name, parameter_function=func.dump(), description=descr, headers=self._get_system_actor_headers())
        self._register_id(row[COL_ID], func_id)
        TypesManager.function_lookups[row[COL_ID]] = func_id


    def _load_ParameterDefs(self, row):
        if row['SKIP']:
            self._conflict_report(row['ID'], row['Name'], row['SKIP'])
            return
<<<<<<< HEAD

        name         = row['Name']
        ptype        = row['Parameter Type']
        encoding     = row['Value Encoding']
        uom          = row['Unit of Measure']
        code_set     = row['Code Set']
        fill_value   = row['Fill Value']
        display_name = row['Display Name']
        std_name     = row['Standard Name']
        long_name    = row['Long Name']
        references   = row['confluence']
        description  = row['Description']
        pfid         = row['Parameter Function ID']
        pmap         = row['Parameter Function Map']
        sname        = row['Data Product Identifier']
        precision    = row['Precision']
        param_id     = row['ID']
        lookup_value = row['Lookup Value']

        dataset_management = self._get_service_client('dataset_management')
=======
        name          = row['Name']
        ptype         = row['Parameter Type']
        encoding      = row['Value Encoding']
        uom           = row['Unit of Measure']
        code_set      = row['Code Set']
        fill_value    = row['Fill Value']
        display_name  = row['Display Name']
        std_name      = row['Standard Name']
        long_name     = row['Long Name']
        references    = row['Reference URLS']
        description   = row['Description']
        
        #validate unit of measure
        try:
            get_unit(uom)
        except UdunitsError, e:
            log.exception(e.message)
            self._conflict_report(row['ID'], row['Name'], e.message)
            return 

        #validate parameter type
>>>>>>> 39338ad5
        try:
            tm = TypesManager(dataset_management)
            param_type = tm.get_parameter_type(ptype, encoding,code_set,pfid, pmap)
            context = ParameterContext(name=name, param_type=param_type)
            context.uom = uom
            context.fill_value = tm.get_fill_value(fill_value, encoding, param_type)
            context.reference_urls = references
            context.internal_name = name
            context.display_name = display_name
            context.standard_name = std_name
            context.ooi_short_name = sname
            context.description = description
            context.precision = precision
            if lookup_value:
                if lookup_value.lower() == 'true':
                    context.lookup_value = name
                    context.document_key = ''
                else:
                    if '||' in lookup_value:
                        context.lookup_value,context.document_key = lookup_value.split('||')
                    else:
                        context.lookup_value = name
                        context.document_key = lookup_value


        except TypeError as e:
            log.exception(e.message)
            self._conflict_report(row['ID'], row['Name'], e.message)
            return
        except:
            log.exception('Could not load the following parameter definition: %s', row)
            return


        context_dump = context.dump()

        try:
            json.dumps(context_dump)
        except Exception as e:
            self._conflict_report(row['ID'], row['Name'], e.message)
            return
        try:
#--------------------------------------------------------------------------------
#   confluence ->
#   reference_urls
#   Parameter Type
#   -> parameter_type
#   Name
#   -> internal_name (new attribute)
#   Value Encoding 
#   -> value_encoding (new attribute)
#   Code Set
#   -> code_report
#   Unit of Measure 
#   -> units
#   Fill Value
#   -> fill_value
#   Display Name 
#   -> display_name (renamed from ion_name)
#   Parameter Function ID
#   -> parameter_function_id (new attribute)
#   Parameter Function Map
#   -> parameter_function_map (new attribute)
#   Standard Name 
#   -> standard_name
#   Data Product Identifier
#   -> ooi_short_name
#   Description
#   -> description
#--------------------------------------------------------------------------------
            creation_args = dict(
                name=name, parameter_context=context_dump,
                description=description,
                reference_urls=[references],
                parameter_type=ptype,
                internal_name=name,
                value_encoding=encoding,
                code_report=code_set,
                units=uom,
                fill_value=fill_value,
                display_name=display_name,
                parameter_function_map=pmap,
                standard_name=std_name,
                ooi_short_name=sname,
                precision=precision,
                headers=self._get_system_actor_headers())
            if pfid:
                try:
                    creation_args['parameter_function_id'] = self.resource_ids[pfid]
                except KeyError:
                    pass
            context_id = dataset_management.create_parameter_context(**creation_args)
        except AttributeError as e:
            if e.message == "'dict' object has no attribute 'read'":
                self._conflict_report(row['ID'], row['Name'], 'Something is not JSON compatible.')
                return
            else:
                self._conflict_report(row['ID'], row['Name'], e.message)
                return
        self._register_id(row[COL_ID], context_id, context)
        TypesManager.parameter_lookups[row[COL_ID]] = name


    def _load_PlatformDevice(self, row):
        contacts = self._get_contacts(row, field='contact_ids', type='PlatformDevice')
        res_id = self._basic_resource_create(row, "PlatformDevice", "pd/",
            "instrument_management", "create_platform_device", contacts=contacts,
            support_bulk=True)

        if self.bulk:
            # Create DataProducer and association
            pd_obj = self._get_resource_obj(row[COL_ID])
            pd_alias = self._get_alt_id(pd_obj, "PRE")
            data_producer_obj = IonObject(RT.DataProducer, name=pd_obj.name,
                description="Primary DataProducer for PlatformDevice %s" % pd_obj.name,
                producer_context=IonObject(OT.InstrumentProducerContext), is_primary=True)
            dp_id = self._create_bulk_resource(data_producer_obj, pd_alias+"_DPPR")
            self._create_association(pd_obj, PRED.hasDataProducer, data_producer_obj)

        ims_client = self._get_service_client("instrument_management")
        headers = self._get_op_headers(row)
        ass_id = row["platform_model_id"]
        if ass_id:
            if self.bulk:
                model_obj = self._get_resource_obj(ass_id)
                device_obj = self._get_resource_obj(row[COL_ID])
                self._create_association(device_obj, PRED.hasModel, model_obj)
            else:
                ims_client.assign_platform_model_to_platform_device(self.resource_ids[ass_id], res_id,
                    headers=headers)

        oms_client = self._get_service_client("observatory_management")
        network_parent_id = row.get("network_parent_id", None)
        if network_parent_id:
            if self.bulk:
                parent_obj = self._get_resource_obj(network_parent_id)
                device_obj = self._get_resource_obj(row[COL_ID])
                self._create_association(device_obj, PRED.hasNetworkParent, parent_obj)
            else:
                oms_client.assign_device_to_network_parent(self.resource_ids[network_parent_id], res_id,
                                                                    headers=headers)

        self._resource_advance_lcs(row, res_id, "PlatformDevice")

    def _load_PlatformDevice_OOI(self):
        ooi_objs = self.ooi_loader.get_type_assets("node")

        for ooi_id, ooi_obj in ooi_objs.iteritems():
            fakerow = {}
            fakerow[COL_ID] = ooi_id + "_PD"
            fakerow['pd/name'] = "%s" % ooi_obj.get('name', '')
            fakerow['pd/description'] = "Platform %s device #01" % ooi_id
            fakerow['org_ids'] = self._get_org_ids(ooi_obj.get('array_list', None))
            fakerow['platform_model_id'] = ooi_id[9:11] + "_PM"
            fakerow['contact_ids'] = ''

            uplink_node = ooi_obj.get('uplink_node', None)
            if uplink_node:
                fakerow['network_parent_id'] = uplink_node

            if not self._match_filter(ooi_obj.get('array_list', None)):
                continue

            self._load_PlatformDevice(fakerow)

    def _load_InstrumentDevice(self, row):
        row['id/reference_urls'] = repr(get_typed_value(row['id/reference_urls'], targettype="simplelist"))
        contacts = self._get_contacts(row, field='contact_ids', type='InstrumentDevice')
        res_id = self._basic_resource_create(row, "InstrumentDevice", "id/",
            "instrument_management", "create_instrument_device", contacts=contacts,
            support_bulk=True)

        if self.bulk:
            # Create DataProducer and association
            id_obj = self._get_resource_obj(row[COL_ID])
            id_alias = self._get_alt_id(id_obj, "PRE")
            data_producer_obj = IonObject(RT.DataProducer, name=id_obj.name,
                description="Primary DataProducer for InstrumentDevice %s" % id_obj.name,
                producer_context=IonObject(OT.InstrumentProducerContext), is_primary=True)
            dp_id = self._create_bulk_resource(data_producer_obj, id_alias+"_DPPR")
            self._create_association(id_obj, PRED.hasDataProducer, data_producer_obj)

        ims_client = self._get_service_client("instrument_management")
        headers = self._get_op_headers(row)
        ass_id = row["instrument_model_id"]
        if ass_id:
            if self.bulk:
                model_obj = self._get_resource_obj(ass_id)
                device_obj = self._get_resource_obj(row[COL_ID])
                self._create_association(device_obj, PRED.hasModel, model_obj)
            else:
                ims_client.assign_instrument_model_to_instrument_device(self.resource_ids[ass_id], res_id,
                    headers=headers)
        ass_id = row["platform_device_id"]# if 'platform_device_id' in row else None
        if ass_id:
            if self.bulk:
                parent_obj = self._get_resource_obj(ass_id)
                device_obj = self._get_resource_obj(row[COL_ID])
                self._create_association(parent_obj, PRED.hasDevice, device_obj)
            else:
                ims_client.assign_instrument_device_to_platform_device(res_id, self.resource_ids[ass_id],
                    headers=headers)

        self._resource_advance_lcs(row, res_id, "InstrumentDevice")

    def _load_InstrumentDevice_OOI(self):
        ooi_objs = self.ooi_loader.get_type_assets("instrument")
        nodes = self.ooi_loader.get_type_assets("node")
        iclass = self.ooi_loader.get_type_assets("class")

        for ooi_id, ooi_obj in ooi_objs.iteritems():
            node_id = ooi_id[:14]
            node_obj = nodes[node_id]
            if not node_obj.get('is_platform', False):
                node_id = node_obj.get('platform_id')
                node_obj = nodes[node_id]
                if not node_obj.get('is_platform', False):
                    log.warn("Node %s is not a platform!!" % node_id)

            ooi_rd = OOIReferenceDesignator(ooi_id)
            fakerow = {}
            fakerow[COL_ID] = ooi_id + "_ID"
            fakerow['id/name'] = "%s on %s" % (iclass[ooi_rd.inst_class]['name'], nodes[ooi_id[:14]]['name'])
            fakerow['id/description'] = "Instrument %s device #01" % ooi_id
            fakerow['org_ids'] = self._get_org_ids([ooi_id[:2]])
            ooi_rd = OOIReferenceDesignator(ooi_id)
            fakerow['instrument_model_id'] = ooi_rd.inst_class
            fakerow['platform_device_id'] = node_id + "_PD"
            fakerow['id/reference_urls'] = ''
            fakerow['contact_ids'] = ''

            if not self._match_filter(ooi_id[:2]):
                continue

            self._load_InstrumentDevice(fakerow)

    def _load_SensorDevice(self, row):
        res_id = self._basic_resource_create(row, "SensorDevice", "sd/",
            "instrument_management", "create_sensor_device",
            support_bulk=True)

        ims_client = self._get_service_client("instrument_management")
        headers = self._get_op_headers(row)
        ass_id = row["sensor_model_id"]
        if ass_id:
            if self.bulk:
                model_obj = self._get_resource_obj(ass_id)
                device_obj = self._get_resource_obj(row[COL_ID])
                self._create_association(device_obj, PRED.hasModel, model_obj)
            else:
                ims_client.assign_sensor_model_to_sensor_device(self.resource_ids[ass_id], res_id,
                    headers=headers)
        ass_id = row["instrument_device_id"]
        if ass_id:
            if self.bulk:
                parent_obj = self._get_resource_obj(ass_id)
                device_obj = self._get_resource_obj(row[COL_ID])
                self._create_association(parent_obj, PRED.hasDevice, device_obj)
            else:
                ims_client.assign_sensor_device_to_instrument_device(res_id, self.resource_ids[ass_id],
                    headers=headers)
        self._resource_advance_lcs(row, res_id, "SensorDevice")

    def _parse_alarm(self, expression):
#        lower_bound	lower_rel_op	value_id	upper_rel_op	upper_bound
        out = {}
        # split string expression into one of 3 possible arrays:
        # 5<temp or 5<=temp        --> lower bound only: number, [=]field
        # temp<5 or temp<=5        --> upper bound only: field, [=]number
        # 5<temp<10 or 5<=temp<=10 --> upper and lower: number, [=]field, [=]number
        parts = expression.split('<')
        try:
            # if first part is a number, expression begins with: number <[=] field ...
            # evaluate lower bound
            out['lower_bound'] = float(parts[0])
            lower_closed = parts[1].startswith('=')
            out['lower_rel_op'] = '<=' if lower_closed else '<'
            out['value_id'] = parts[1][1:] if lower_closed else parts[1]
            if len(parts)==2:
                return out
            # shift value for evaluation of upper bound
            parts = parts[1:]
        except ValueError:
            # otherwise expression must be: field <[=] number
            out['value_id'] = parts[0]
        # evaluate upper bound
        upper_closed = parts[1].startswith('=')
        out['upper_rel_op'] = '<=' if upper_closed else '<'
        upper_value = parts[1][1:] if upper_closed else parts[1]
        out['upper_bound'] = float(upper_value)
        return out

    def _load_Alarms(self, row):
        # ID	alarm_type	name	stream_name	message	type	range
        args = self._parse_alarm(row['range'])
        for key in 'name', 'message':
            args[key] = row[key]
        # type StreamAlarmType
        args['type'] = getattr(StreamAlarmType, row['type'])
        alarm = { 'type': row['alarm_type'], 'kwargs': args }
        self.alarms[row[COL_ID]] = alarm

    def _load_StreamConfiguration(self, row):
        """ parse and save for use in *AgentInstance objects """
        alarms = []
        if row['alarms']:
            for id in row['alarms'].split(','):
                copy = dict(self.alarms[id])
                copy['kwargs']['stream_name'] = row['cfg/stream_name']
                alarms.append(copy)
            row['cfg/alarms'] = repr(alarms)  # _create_object_from_row won't take list directly, tries to eval(str) or raise ValueException
            log.trace('adding alarms to StreamConfiguration %s: %r', row[COL_ID], alarms)
        obj = self._create_object_from_row("StreamConfiguration", row, "cfg/")
        self.stream_config[row['ID']] = obj

    def _load_InstrumentAgent(self, row):
        stream_config_names = get_typed_value(row['stream_configurations'], targettype="simplelist")
        stream_configurations = [ self.stream_config[name] for name in stream_config_names ]

        res_id = self._basic_resource_create(row, "InstrumentAgent", "ia/",
            "instrument_management", "create_instrument_agent",
            set_attributes=dict(stream_configurations=stream_configurations),
            support_bulk=True)

        if self.bulk:
            # Create DataProducer and association
            ia_obj = self._get_resource_obj(row[COL_ID])
            proc_def_obj = IonObject(RT.ProcessDefinition)
            pd_id = self._create_bulk_resource(proc_def_obj)
            self._create_association(ia_obj, PRED.hasProcessDefinition, proc_def_obj)

        svc_client = self._get_service_client("instrument_management")

        headers = self._get_op_headers(row)
        im_ids = row["instrument_model_ids"]
        if im_ids:
            im_ids = get_typed_value(im_ids, targettype="simplelist")
            for im_id in im_ids:
                if self.bulk:
                    model_obj = self._get_resource_obj(im_id)
                    agent_obj = self._get_resource_obj(row[COL_ID])
                    self._create_association(model_obj, PRED.hasAgentDefinition, agent_obj)
                else:
                    svc_client.assign_instrument_model_to_instrument_agent(self.resource_ids[im_id], res_id,
                        headers=headers)

        self._resource_advance_lcs(row, res_id, "InstrumentAgent")

    def _load_InstrumentAgent_OOI(self):
        ooi_objs = self.ooi_loader.get_type_assets("subseries")

        for ooi_id, ooi_obj in ooi_objs.iteritems():
            fakerow = {}
            fakerow[COL_ID] = ooi_id + "_IA"
            fakerow['ia/name'] = "Instrument Agent for " + ooi_id
            fakerow['org_ids'] = self._get_org_ids([ooi_id[:2]])
            ooi_rd = OOIReferenceDesignator(ooi_id)
            fakerow['instrument_model_ids'] = ooi_rd.inst_class
            fakerow['stream_configurations'] = ""

            if not self._match_filter(ooi_id[:2]):
                continue

            self._load_InstrumentAgent(fakerow)

    def _load_ExternalDatasetAgent(self, row):
        pass

    def _load_ExternalDatasetAgent_OOI(self):
        pass

    def _load_InstrumentAgentInstance(self, row):

        startup_config = parse_dict(row['startup_config'])
        alerts_config  = parse_dict(row['alerts'])

        # define complicated attributes
        driver_config = { 'comms_config': { 'addr':  row['comms_server_address'],
                                                    'port':  int(row['comms_server_port']),
                                                    'cmd_port': int(row['comms_server_cmd_port']) } }

        port_agent_config = { 'device_addr':   row['comms_device_address'],
                              'device_port':   int(row['comms_device_port']),
                              'process_type':  PortAgentProcessType.UNIX,
                              'port_agent_addr': 'localhost',
                              'type': PortAgentType.ETHERNET,
                              'binary_path':   "port_agent",
                              'command_port':  int(row['comms_server_cmd_port']),
                              'data_port':     int(row['comms_server_port']),
                              'log_level':     5,  }

        res_id = self._basic_resource_create(row, "InstrumentAgentInstance", "iai/",
            "instrument_management", "create_instrument_agent_instance",
            set_attributes=dict(driver_config=driver_config,
                                port_agent_config=port_agent_config,
                                startup_config=startup_config,
                                alerts=alerts_config),
            )

        agent_id = self.resource_ids[row["instrument_agent_id"]]
        device_id = self.resource_ids[row["instrument_device_id"]]
        client = self._get_service_client("instrument_management")

        client.assign_instrument_agent_to_instrument_agent_instance(agent_id, res_id)
        client.assign_instrument_agent_instance_to_instrument_device(res_id, device_id)

    def _load_InstrumentAgentInstance_OOI(self):
        pass

    def _load_ExternalDatasetAgentInstance(self, row):
        pass

    def _load_ExternalDatasetAgentInstance_OOI(self):
        pass


    def _load_PlatformAgent(self, row):
        stream_config_names = get_typed_value(row['stream_configurations'], targettype="simplelist")
        stream_configurations = [ self.stream_config[name] for name in stream_config_names ]

        res_id = self._basic_resource_create(row, "PlatformAgent", "pa/",
            "instrument_management", "create_platform_agent",
            set_attributes=dict(stream_configurations=stream_configurations),
            support_bulk=True)

        if self.bulk:
            # Create DataProducer and association
            pa_obj = self._get_resource_obj(row[COL_ID])
            proc_def_obj = IonObject(RT.ProcessDefinition)
            pd_id = self._create_bulk_resource(proc_def_obj)
            self._create_association(pa_obj, PRED.hasProcessDefinition, proc_def_obj)

        svc_client = self._get_service_client("instrument_management")
        headers = self._get_op_headers(row)
        model_ids = row["platform_model_ids"]
        if model_ids:
            model_ids = get_typed_value(model_ids, targettype="simplelist")
            for model_id in model_ids:
                if self.bulk:
                    model_obj = self._get_resource_obj(model_id)
                    agent_obj = self._get_resource_obj(row[COL_ID])
                    self._create_association(model_obj, PRED.hasAgentDefinition, agent_obj)
                else:
                    svc_client.assign_platform_model_to_platform_agent(self.resource_ids[model_id], res_id,
                        headers=headers)
        self._resource_advance_lcs(row, res_id, "InstrumentAgent")

    def _load_PlatformAgent_OOI(self):
        ooi_objs = self.ooi_loader.get_type_assets("platformagent")

        for ooi_id, ooi_obj in ooi_objs.iteritems():
            if ooi_obj['agent_type'] == "PlatformAgent":
                fakerow = {}
                fakerow[COL_ID] = ooi_id + "_PA"
                fakerow['pa/name'] = ooi_obj['name']
                fakerow['pa/description'] = "Platform Agent for " + ooi_id
                node_types = ["%s_PM" % nt for nt in ooi_obj['node_types'].split(',')]
                fakerow['platform_model_ids'] = ','.join(node_types)
                fakerow['org_ids'] = self._get_org_ids(ooi_obj.get('array_list', None))
                fakerow['stream_configurations'] = ""

                if not self._match_filter(ooi_obj.get('array_list', None)):
                    continue

                self._load_PlatformAgent(fakerow)

    def _load_PlatformAgentInstance(self, row):
        # construct values for more complex fields
        platform_id = row['platform_id']
        platform_agent_id = self.resource_ids[row['platform_agent_id']]
        platform_device_id = self.resource_ids[row['platform_device_id']]

        driver_config = parse_dict(row['driver_config'])
        log.debug("driver_config = %s", driver_config)

        alerts_config  = parse_dict(row['alerts'])

        # Note: platform_id currently expected by PlatformAgent as follows:
        agent_config = {
            'platform_config': {'platform_id': platform_id}
        }
        # TODO determine how to finally indicate this platform_id.

        res_id = self._basic_resource_create(row, "PlatformAgentInstance", "pai/",
            "instrument_management", "create_platform_agent_instance",
            set_attributes=dict(agent_config=agent_config,
                                driver_config=driver_config,
                                alerts=alerts_config),
            )

        client = self._get_service_client("instrument_management")
        client.assign_platform_agent_to_platform_agent_instance(platform_agent_id, res_id)
        client.assign_platform_agent_instance_to_platform_device(res_id, platform_device_id)

        self.resource_ids[row['ID']] = res_id

    def _load_PlatformAgentInstance_OOI(self):
        pass

    def _load_TransformFunction(self,row):
        res_id = self._basic_resource_create(row,"TransformFunction", "tfm/", "data_process_management", "create_transform_function")

    def _load_DataProcessDefinition(self, row):
        res_id = self._basic_resource_create(row, "DataProcessDefinition", "dpd/",
                                            "data_process_management", "create_data_process_definition")

        svc_client = self._get_service_client("data_process_management")

        input_strdef = row["input_stream_defs"]
        if input_strdef:
            input_strdef = get_typed_value(input_strdef, targettype="simplelist")
        log.trace("Assigning input StreamDefinition to DataProcessDefinition for %s" % input_strdef)
        headers = self._get_op_headers(row)

        for insd in input_strdef:
            svc_client.assign_input_stream_definition_to_data_process_definition(self.resource_ids[insd], res_id,
                headers=headers)

        output_strdef = row["output_stream_defs"]
        if output_strdef:
            output_strdef = get_typed_value(output_strdef, targettype="dict")
        for binding, strdef in output_strdef.iteritems():
            svc_client.assign_stream_definition_to_data_process_definition(self.resource_ids[strdef], res_id, binding,
                headers=headers)

    def _load_DataProcess(self, row):
        dpd_id = self.resource_ids[row["data_process_definition_id"]]
        log.trace("_load_DataProcess  data_product_def %s", str(dpd_id))
        in_data_product_id = self.resource_ids[row["in_data_product_id"]]
        configuration = row["configuration"]
        if configuration:
            configuration = get_typed_value(configuration, targettype="dict")

        out_data_products = row["out_data_products"]
        if out_data_products:
            out_data_products = get_typed_value(out_data_products, targettype="dict")
            for name, dp_id in out_data_products.iteritems():
                out_data_products[name] = self.resource_ids[dp_id]

        svc_client = self._get_service_client("data_process_management")

        headers = self._get_op_headers(row)
        res_id = svc_client.create_data_process(dpd_id, [in_data_product_id], out_data_products, configuration, headers=headers)
        self._register_id(row[COL_ID], res_id)

        self._resource_assign_org(row, res_id)

        res_id = svc_client.activate_data_process(res_id, headers=self._get_system_actor_headers())

    def _load_DataProduct(self, row, do_bulk=False):
        self._fix_boolean(row, 'persist_metadata', 'persist_data')
        tdom, sdom = time_series_domain()

        contacts = self._get_contacts(row, field='contact_ids', type='DataProduct')
        res_obj = self._create_object_from_row("DataProduct", row, "dp/", contacts=contacts, contact_field='contacts')

        constraint_id = row['geo_constraint_id']
        if constraint_id:
            res_obj.geospatial_bounds = self.constraint_defs[constraint_id]
        gcrs_id = row['coordinate_system_id']
        if gcrs_id:
            res_obj.geospatial_coordinate_reference_system = self.resource_ids[gcrs_id]
        res_obj.spatial_domain = sdom.dump()
        res_obj.temporal_domain = tdom.dump()
        # HACK: cannot parse CSV value directly when field defined as "list"
        # need to evaluate as simplelist instead and add to object explicitly
        res_obj.available_formats = get_typed_value(row['available_formats'], targettype="simplelist")

        headers = self._get_op_headers(row)

        if self.bulk and do_bulk:
            # This is a non-functional, diminished version of a DataProduct, just to show up in lists
            res_id = self._create_bulk_resource(res_obj, row[COL_ID])
            self._resource_assign_owner(headers, res_obj)
            # Create and associate Stream
            # Create and associate Dataset
        else:
            svc_client = self._get_service_client("data_product_management")
            stream_definition_id = self.resource_ids[row["stream_def_id"]]
            res_id = svc_client.create_data_product(data_product=res_obj, stream_definition_id=stream_definition_id,
                headers=headers)
            self._register_id(row[COL_ID], res_id, res_obj)

            if not self.debug and row['persist_data']:
                svc_client.activate_data_product_persistence(res_id, headers=headers)

        self._resource_assign_org(row, res_id)
        self._resource_advance_lcs(row, res_id, "DataProduct")

    def _load_DataProduct_OOI(self):
        ooi_objs = self.ooi_loader.get_type_assets("instrument")
        data_products = self.ooi_loader.get_type_assets("data_product")

        for ooi_id, ooi_obj in ooi_objs.iteritems():
            const_id1 = ''
            if ooi_obj['latitude'] or ooi_obj['longitude'] or ooi_obj['depth_port_max'] or ooi_obj['depth_port_min']:
                # At this point, the constraint was already added with the InstrumentSite
                const_id1 = ooi_id + "_const1"

            if not self._match_filter(ooi_id[:2]):
                continue

            # (1) Device Data Product - parsed
            fakerow = {}
            fakerow[COL_ID] = ooi_id + "_DPIDP"
            fakerow['dp/name'] = "Data Product parsed for device " + ooi_id
            fakerow['dp/description'] = "Data Product (device, parsed) for: " + ooi_id
            fakerow['org_ids'] = self._get_org_ids([ooi_id[:2]])
            fakerow['contact_ids'] = ''
            fakerow['geo_constraint_id'] = const_id1
            fakerow['coordinate_system_id'] = 'OOI_SUBMERGED_CS'
            fakerow['available_formats'] = ''
            fakerow['stream_def_id'] = ''
            self._load_DataProduct(fakerow, do_bulk=self.bulk)

            # (2) Device Data Product - raw
            fakerow = {}
            fakerow[COL_ID] = ooi_id + "_DPIDR"
            fakerow['dp/name'] = "Data Product raw for device " + ooi_id
            fakerow['dp/description'] = "Data Product (device, raw) for: " + ooi_id
            fakerow['org_ids'] = self._get_org_ids([ooi_id[:2]])
            fakerow['contact_ids'] = ''
            fakerow['geo_constraint_id'] = const_id1
            fakerow['coordinate_system_id'] = 'OOI_SUBMERGED_CS'
            fakerow['available_formats'] = ''
            fakerow['stream_def_id'] = ''
            self._load_DataProduct(fakerow, do_bulk=self.bulk)

            # (3) Site Data Product - parsed
            data_product_list = ooi_obj.get('data_product_list', [])
            for dp_id in data_product_list:
                dp_obj = data_products[dp_id]

                # (4*) Site Data Product DPS - Level
                fakerow = {}
                fakerow[COL_ID] = ooi_id + "_" + dp_id + "_DPID"
                fakerow['dp/name'] = "%s %s at %s" % (dp_obj['name'], dp_obj['level'], ooi_id)

                #"Data Product for site " + ooi_id + " DPS " + dp_id
                fakerow['dp/description'] = "Data Product DPS %s level %s for site %s: " % (dp_id,  dp_obj['level'], ooi_id)
                fakerow['org_ids'] = self._get_org_ids([ooi_id[:2]])
                fakerow['contact_ids'] = ''
                fakerow['geo_constraint_id'] = const_id1
                fakerow['coordinate_system_id'] = 'OOI_SUBMERGED_CS'
                fakerow['available_formats'] = ''
                fakerow['stream_def_id'] = ''

                self._load_DataProduct(fakerow, do_bulk=self.bulk)

    def _load_DataProductLink(self, row, do_bulk=False):
        dp_id = self.resource_ids[row["data_product_id"]]
        res_id = self.resource_ids[row["input_resource_id"]]
        type = row['resource_type']

        #create link to data product source
#        source_id = self.resource_ids[row['source_resource_id']]
#        svc_client = self._get_service_client("data_acquisition_management")
#        svc_client.assign_data_product_source(dp_id, source_id, headers=self._get_system_actor_headers())

        if type=='InstrumentDevice' or type=='PlatformDevice':
            if self.bulk and do_bulk:
                id_obj = self._get_resource_obj(row["input_resource_id"])
                dp_obj = self._get_resource_obj(row["data_product_id"])
                parent_obj = self._get_resource_obj(row["input_resource_id"] + "_DPPR")

                data_producer_obj = IonObject(RT.DataProducer, name=id_obj.name,
                    description="Subordinate DataProducer for InstrumentDevice %s" % id_obj.name)
                dp_id = self._create_bulk_resource(data_producer_obj)
                self._create_association(id_obj, PRED.hasOutputProduct, dp_obj)
                self._create_association(id_obj, PRED.hasDataProducer, data_producer_obj)
                self._create_association(dp_obj, PRED.hasDataProducer, data_producer_obj)
                self._create_association(data_producer_obj, PRED.hasParent, parent_obj)
            else:
                svc_client = self._get_service_client("data_acquisition_management")
                svc_client.assign_data_product(res_id, dp_id, headers=self._get_system_actor_headers())


    def _load_DataProductLink_OOI(self):
        ooi_objs = self.ooi_loader.get_type_assets("instrument")

        for ooi_id, ooi_obj in ooi_objs.iteritems():
            if not self._match_filter(ooi_id[:2]):
                continue

            fakerow = {}
            fakerow['data_product_id'] = ooi_id + "_DPIDP"
            fakerow['input_resource_id'] = ooi_id + "_ID"
            fakerow['resource_type'] = 'InstrumentDevice'
            self._load_DataProductLink(fakerow, do_bulk=self.bulk)

            fakerow = {}
            fakerow['data_product_id'] = ooi_id + "_DPIDR"
            fakerow['input_resource_id'] = ooi_id + "_ID"
            fakerow['resource_type'] = 'InstrumentDevice'
            self._load_DataProductLink(fakerow, do_bulk=self.bulk)

            # TODO: Step (3) from data product
            #fakerow = {}
            #fakerow['data_product_id'] = ooi_id + "_DPISP"
            #fakerow['input_resource_id'] = ooi_id + "_ID"
            #fakerow['resource_type'] = 'InstrumentDevice'
            #self._load_DataProductLink(fakerow, do_bulk=self.bulk)

            data_product_list = ooi_obj.get('data_product_list', [])
            for dp_id in data_product_list:
                fakerow = {}
                fakerow['data_product_id'] = ooi_id + "_" + dp_id + "_DPID"
                fakerow['input_resource_id'] = ooi_id + "_ID"
                fakerow['resource_type'] = 'InstrumentDevice'

                self._load_DataProductLink(fakerow, do_bulk=self.bulk)

    def _load_Attachment(self, row):
        log.info("Loading Attachment")

        res_id = self.resource_ids[row["resource_id"]]
        att_obj = self._create_object_from_row("Attachment", row, "att/")
        filename = row["file_path"]
        if not filename:
            raise iex.BadRequest('attachment did not include a filename: ' + row[COL_ID])

        path = "%s/%s" % (self.attachment_path, filename)
        try:
            with open(path, "rb") as f:
                att_obj.content = f.read()
        except IOError, ioe:
            # warn instead of fail here
            log.warn("Failed to open attachment file: %s/%s" % (path, ioe))

        att_id = self.container.resource_registry.create_attachment(res_id, att_obj)
        self._register_id(row[COL_ID], att_id, att_obj)

    def _load_WorkflowDefinition(self, row):
        log.info("Loading WorkflowDefinition")

        workflow_def_obj = self._create_object_from_row("WorkflowDefinition", row, "wfd/")
        workflow_client = self._get_service_client("workflow_management")

        # Create the workflow steps
        steps_string = row["steps"]
        workflow_step_ids = []
        if steps_string:
            workflow_step_ids = get_typed_value(steps_string, targettype="simplelist")
        else:
            log.info("No steps found for workflow definition. Ignoring this entry")
            return

        # Locate the data process def objects and add them to the workflow def
        for step_id in workflow_step_ids:
            workflow_step_obj = IonObject('DataProcessWorkflowStep', data_process_definition_id=self.resource_ids[step_id])
            workflow_def_obj.workflow_steps.append(workflow_step_obj)

        headers = self._get_op_headers(row)

        # Create it in the resource registry
        workflow_def_id = workflow_client.create_workflow_definition(workflow_def_obj,
            headers=headers)

        self._register_id(row[COL_ID], workflow_def_id, workflow_def_obj)

    def _load_Workflow(self,row):
        workflow_obj = self._create_object_from_row("Workflow", row, "wf/")
        workflow_client = self._get_service_client("workflow_management")
        workflow_def_id = self.resource_ids[row["wfd_id"]]
        in_dp_id = self.resource_ids[row["in_dp_id"]]

        # prepare the config dict
        configuration = row['configuration']
        if configuration:
            configuration = get_typed_value(configuration, targettype="dict")
            configuration["in_dp_id"] = in_dp_id

        headers = self._get_op_headers(row)

        # Create and start the workflow
        workflow_client.create_data_process_workflow(
            workflow_definition_id=workflow_def_id,
            input_data_product_id=in_dp_id, persist_workflow_data_product=self._as_boolean(row["persist_data"]),
            configuration=configuration, timeout=30,
            headers=headers)

    def _load_Deployment(self,row):
        constraints = self._get_constraints(row, type='Deployment')
        coordinate_name = row['coordinate_system']
        context_type = row['context_type']

        context = IonObject(context_type)


        deployment_id = self._basic_resource_create(row, "Deployment", "d/",
                                             "observatory_management", "create_deployment",
                                             constraints=constraints, constraint_field='constraint_list',
                                             set_attributes={"coordinate_reference_system": self.resource_ids[coordinate_name] if coordinate_name else None,
                                                             "context": context})


        device_id = self.resource_ids[row['device_id']]
        site_id = self.resource_ids[row['site_id']]

        oms = self._get_service_client("observatory_management")
        ims = self._get_service_client("instrument_management")

        headers = self._get_op_headers(row)

        oms.deploy_instrument_site(site_id, deployment_id, headers=headers)
        ims.deploy_instrument_device(device_id, deployment_id, headers=headers)

        if self._as_boolean(row['activate']):
            oms.activate_deployment(deployment_id, headers=headers)


<|MERGE_RESOLUTION|>--- conflicted
+++ resolved
@@ -55,6 +55,7 @@
 import re
 import requests
 import time
+from udunitspy.udunits2 import Unit, UdunitsError
 
 from pyon.core.bootstrap import get_service_registry
 from pyon.core.exception import NotFound
@@ -69,39 +70,18 @@
 from ion.processes.bootstrap.ooi_loader import OOILoader
 from ion.processes.bootstrap.ui_loader import UILoader
 from ion.services.dm.utility.granule_utils import time_series_domain
-<<<<<<< HEAD
 from ion.services.dm.utility.types import TypesManager 
 from ion.util.parse_utils import parse_dict, parse_phones, get_typed_value
-=======
-from ion.services.dm.utility.types import get_parameter_type, get_fill_value, get_unit
-from ion.agents.port.port_agent_process import PortAgentProcessType, PortAgentType
->>>>>>> 39338ad5
 from ion.util.xlsparser import XLSParser
 
 from coverage_model.parameter import ParameterContext
 from coverage_model.parameter_types import QuantityType, ArrayType, RecordType
 from coverage_model.basic_types import AxisTypeEnum
-<<<<<<< HEAD
 from coverage_model import NumexprFunction, PythonFunction
 
 from interface import objects
 from interface.objects import StreamAlarmType
 
-=======
-from ion.agents.platform.oms.oms_client_factory import OmsClientFactory
-
-from interface import objects
-from udunitspy.udunits2 import UdunitsError
-import logging
-import simplejson as json
-import ast
-import calendar
-import csv
-import numpy as np
-import re
-import requests
-import time
->>>>>>> 39338ad5
 
 # format for time values within the preload data
 DEFAULT_TIME_FORMAT = "%Y-%m-%dT%H:%M:%S"
@@ -1594,7 +1574,6 @@
         if row['SKIP']:
             self._conflict_report(row['ID'], row['Name'], row['SKIP'])
             return
-<<<<<<< HEAD
 
         name         = row['Name']
         ptype        = row['Parameter Type']
@@ -1615,34 +1594,19 @@
         lookup_value = row['Lookup Value']
 
         dataset_management = self._get_service_client('dataset_management')
-=======
-        name          = row['Name']
-        ptype         = row['Parameter Type']
-        encoding      = row['Value Encoding']
-        uom           = row['Unit of Measure']
-        code_set      = row['Code Set']
-        fill_value    = row['Fill Value']
-        display_name  = row['Display Name']
-        std_name      = row['Standard Name']
-        long_name     = row['Long Name']
-        references    = row['Reference URLS']
-        description   = row['Description']
         
         #validate unit of measure
-        try:
-            get_unit(uom)
-        except UdunitsError, e:
-            log.exception(e.message)
-            self._conflict_report(row['ID'], row['Name'], e.message)
-            return 
 
         #validate parameter type
->>>>>>> 39338ad5
         try:
             tm = TypesManager(dataset_management)
             param_type = tm.get_parameter_type(ptype, encoding,code_set,pfid, pmap)
             context = ParameterContext(name=name, param_type=param_type)
             context.uom = uom
+            try:
+                tm.get_unit(uom)
+            except UdunitsError as e:
+                log.warning(e.message)
             context.fill_value = tm.get_fill_value(fill_value, encoding, param_type)
             context.reference_urls = references
             context.internal_name = name
