--- conflicted
+++ resolved
@@ -16,14 +16,9 @@
 from pyon.event.event import EventPublisher
 from pyon.ion.granule.taxonomy import TaxyTool
 
-<<<<<<< HEAD
-
 from interface.objects import Granule, Attachment, AttachmentType
 
-from ion.agents.instrument.instrument_driver import DriverAsyncEvent, DriverParameter
-=======
 from mi.core.instrument.instrument_driver import DriverAsyncEvent, DriverParameter
->>>>>>> e0e451ac
 from ion.agents.instrument.exceptions import InstrumentParameterException, InstrumentCommandException, InstrumentDataException, NotImplementedException, InstrumentException
 
 ### For new granule and stream interface
@@ -36,16 +31,6 @@
 from gevent.coros import Semaphore
 import time
 
-<<<<<<< HEAD
-=======
-# todo: rethink this
-# Stream Packet configuration - originally from import
-#from mi.instrument.seabird.sbe37smb.ooicore.driver import PACKET_CONFIG
-PACKET_CONFIG = {
-    'data_stream' : ('prototype.sci_data.stream_defs', 'ctd_stream_packet')
-}
-
->>>>>>> e0e451ac
 class DataHandlerParameter(DriverParameter):
     """
     Base DataHandler parameters.  Inherits from DriverParameter.  Subclassed by specific handlers
