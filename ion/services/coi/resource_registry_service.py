#!/usr/bin/env python

__author__ = 'Thomas R. Lennan, Michael Meisinger'
__license__ = 'Apache 2.0'

from pyon.core.bootstrap import sys_name
from pyon.core.exception import NotFound, Inconsistent
from pyon.datastore.couchdb.couchdb_datastore import CouchDB_DataStore
from pyon.datastore.mockdb.mockdb_datastore import MockDB_DataStore
from pyon.public import LCS
from pyon.util.containers import get_ion_ts

from interface.services.coi.iresource_registry_service import BaseResourceRegistryService

class ResourceRegistryService(BaseResourceRegistryService):

    def on_init(self):
        resource_registry_name = sys_name + "_resources"
        resource_registry_name = resource_registry_name.lower()
        persistent = False
        force_clean = False
        if 'resource_registry' in self.CFG:
            resource_registry_cfg = self.CFG['resource_registry']
            if 'persistent' in resource_registry_cfg:
                if resource_registry_cfg['persistent'] == True:
                    persistent = True
            if 'force_clean' in resource_registry_cfg:
                if resource_registry_cfg['force_clean'] == True:
                    force_clean = True
        if persistent:
            self.resource_registry = CouchDB_DataStore(datastore_name=resource_registry_name)
        else:
            self.resource_registry = MockDB_DataStore(datastore_name=resource_registry_name)
        if force_clean:
            try:
                self.resource_registry.delete_datastore(resource_registry_name)
            except NotFound:
                pass
        if not self.resource_registry.datastore_exists(resource_registry_name):
            self.resource_registry.create_datastore(resource_registry_name)
        # For easier interactive debugging
        self.dss = self.resource_registry.server[resource_registry_name] if persistent else None
        self.ds = self.resource_registry

    def create(self, object={}):
        cur_time = get_ion_ts()
        object.ts_created = cur_time
        object.ts_updated = cur_time
        return self.resource_registry.create(object)

    def read(self, object_id='', rev_id=''):
        return self.resource_registry.read(object_id, rev_id)

    def update(self, object={}):
        # Do an check whether LCS has been modified
        res_obj = self.read(object._id, object._rev)
<<<<<<< HEAD
        self.assert_condition(res_obj.lcstate == object.lcstate, "Cannot modify life cycle state in update!")
        object.ts_updated = str(current_time_millis())
=======
        assert res_obj.lcstate == object.lcstate, "Cannot modify life cycle state in update!"
        object.ts_updated = get_ion_ts()
>>>>>>> b8a312b4
        return self.resource_registry.update(object)

    def delete(self, object={}):
        return self.resource_registry.delete(object)

    def execute_lifecycle_transition(self, resource_id='', lcstate=''):
        self.assert_condition(lcstate in LCS, "Unknown life-cycle state %s" % lcstate)
        res_obj = self.read(resource_id)
        res_obj.lcstate = lcstate
        res_obj.ts_updated = get_ion_ts()
        return self.update(res_obj)

    def create_association(self, subject=None, predicate=None, object=None):
        return self.resource_registry.create_association(subject, predicate, object)

    def delete_association(self, association=''):
        return self.resource_registry.delete_association(association, datastore_name)

    def find(self, **kwargs):
        raise NotImplementedError("Do not use find. Use a specific find operation instead.")

    def find_objects(self, subject="", predicate="", object_type="", id_only=False):
        return self.resource_registry.find_objects(subject, predicate, object_type, id_only=id_only)

    def find_subjects(self, subject_type="", predicate="", object="", id_only=False):
        return self.resource_registry.find_subjects(subject_type, predicate, object, id_only=id_only)

    def find_associations(self, subject="", predicate="", object="", id_only=False):
        return self.resource_registry.find_associations(subject, predicate, object, id_only=id_only)

    def get_association(self, subject="", predicate="", object=""):
        assoc = self.resource_registry.find_associations(subject, predicate, object, id_only=True)
        if not assoc:
            raise NotFound("Association for subject/predicate/object %s/%s/%s not found" % (str(subject),str(predicate),str(object)))
        elif len(assoc) > 1:
            raise Inconsistent("Duplicate associations found for subject/predicate/object %s/%s/%s" % (str(subject),str(predicate),str(object)))
        return assoc[0]

    def find_resources(self, restype="", lcstate="", name="", id_only=False):
        
        return self.resource_registry.find_resources(restype, lcstate, name, id_only=id_only)<|MERGE_RESOLUTION|>--- conflicted
+++ resolved
@@ -54,13 +54,8 @@
     def update(self, object={}):
         # Do an check whether LCS has been modified
         res_obj = self.read(object._id, object._rev)
-<<<<<<< HEAD
         self.assert_condition(res_obj.lcstate == object.lcstate, "Cannot modify life cycle state in update!")
-        object.ts_updated = str(current_time_millis())
-=======
-        assert res_obj.lcstate == object.lcstate, "Cannot modify life cycle state in update!"
         object.ts_updated = get_ion_ts()
->>>>>>> b8a312b4
         return self.resource_registry.update(object)
 
     def delete(self, object={}):
