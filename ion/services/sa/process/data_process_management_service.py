--- conflicted
+++ resolved
@@ -169,7 +169,6 @@
 
         configuration = configuration or DotDict()
 
-        validate_is_not_none( in_data_product_ids, "No input data products passed in")
         validate_is_not_none( out_data_products, "No output data products passed in")
 
         #---------------------------------------------------------------------------------------
@@ -196,17 +195,12 @@
         data_process_name = create_unique_identifier("process_" + data_process_definition.name)
         self.data_process = IonObject(RT.DataProcess, name=data_process_name)
 
-        # update the queue name to be passed in via the config
-        configuration.process.queue_name = data_process_name
-
         # register the data process
         data_process_id, version = self.clients.resource_registry.create(self.data_process)
-<<<<<<< HEAD
+        
         self.data_process._id = data_process_id
         self.data_process._rev = version
         log.debug("DataProcessManagementService:create_data_process - Create and store a new DataProcess with the resource registry  data_process_id: %s" +  str(data_process_id))
-=======
->>>>>>> f2aad5ac
 
         #---------------------------------------------------------------------------------------
         # Make the necessary associations, registering
@@ -282,32 +276,32 @@
                 for instmodel_id in instmodel_ids:
                     log.debug("Instmodel_id assoc to the instDevice: %s", str(instmodel_id))
 
-<<<<<<< HEAD
-        # Create subscription from in_data_product, which should already be associated with a stream via the Data Producer
-        in_stream_ids = []
-        # get the streams associated with this IN data products
-        for  in_data_product_id in in_data_product_ids:
-            log.debug("DataProcessManagementService:create_data_process - get the stream associated with this IN data product")
-            stream_ids, _ = self.clients.resource_registry.find_objects(in_data_product_id, PRED.hasStream, RT.Stream, True)
-            if not stream_ids:
-                raise NotFound("No Stream created for this IN Data Product " + str(in_data_product_id))
-            if len(stream_ids) != 1:
-                raise BadRequest("IN Data Product should only have ONE stream at this time" + str(in_data_product_id))
-            log.critical("DataProcessManagementService:create_data_process - get the stream associated with this IN data product:  %s  in_stream_id: %s ", str(in_data_product_id),  str(stream_ids[0]))
-            in_stream_ids.append(stream_ids[0])
-        log.critical('in_stream_ids: %s', in_stream_ids)
-        # create a subscription to the input stream
-        if in_stream_ids:
-            log.debug("DataProcessManagementService:create_data_process - Finally - create a subscription to the input stream")
-            input_subscription_id = self.clients.pubsub_management.create_subscription(name=data_process_name, stream_ids=in_stream_ids)
-            log.debug("DataProcessManagementService:create_data_process - Finally - create a subscription to the input stream   input_subscription_id"  +  str(input_subscription_id))
-
-            log.info("Adding the subscription id to the resource for clean up later.")
-            # add the subscription id to the resource for clean up later
-            self.data_process.input_subscription_id = input_subscription_id
-        else:
-            log.info('No input streams')
-=======
+#<<<<<<< cb903e1b28324f365b12933c7b9fa557069ace38
+#        # Create subscription from in_data_product, which should already be associated with a stream via the Data Producer
+#        in_stream_ids = []
+#        # get the streams associated with this IN data products
+#        for  in_data_product_id in in_data_product_ids:
+#            log.debug("DataProcessManagementService:create_data_process - get the stream associated with this IN data product")
+#            stream_ids, _ = self.clients.resource_registry.find_objects(in_data_product_id, PRED.hasStream, RT.Stream, True)
+#            if not stream_ids:
+#                raise NotFound("No Stream created for this IN Data Product " + str(in_data_product_id))
+#            if len(stream_ids) != 1:
+#                raise BadRequest("IN Data Product should only have ONE stream at this time" + str(in_data_product_id))
+#            log.critical("DataProcessManagementService:create_data_process - get the stream associated with this IN data product:  %s  in_stream_id: %s ", str(in_data_product_id),  str(stream_ids[0]))
+#            in_stream_ids.append(stream_ids[0])
+#        log.critical('in_stream_ids: %s', in_stream_ids)
+#        # create a subscription to the input stream
+#        if in_stream_ids:
+#            log.debug("DataProcessManagementService:create_data_process - Finally - create a subscription to the input stream")
+#            input_subscription_id = self.clients.pubsub_management.create_subscription(name=data_process_name, stream_ids=in_stream_ids)
+#            log.debug("DataProcessManagementService:create_data_process - Finally - create a subscription to the input stream   input_subscription_id"  +  str(input_subscription_id))
+#
+#            log.info("Adding the subscription id to the resource for clean up later.")
+#            # add the subscription id to the resource for clean up later
+#            self.data_process.input_subscription_id = input_subscription_id
+#        else:
+#            log.info('No input streams')
+#-----------------------------------------------
                     # check for attachments in instrument model
                     configuration = self._find_lookup_tables(instmodel_id, configuration)
 
@@ -321,25 +315,23 @@
         #------------------------------------------------------------------------------------------------------------------------------------------
         # Create subscription to the input stream
         #------------------------------------------------------------------------------------------------------------------------------------------
-        query = StreamQuery(stream_ids=input_stream_ids)
-        input_subscription_id = self.clients.pubsub_management.create_subscription(query=query, exchange_name=data_process_name)
+        input_subscription_id = self.clients.pubsub_management.create_subscription(name=data_process_name, stream_ids=input_stream_ids)
 
         #------------------------------------------------------------------------------------------------------------------------------------------
         # Add the subscription id to the data process
         #------------------------------------------------------------------------------------------------------------------------------------------
-        data_process_obj = self.clients.resource_registry.read(data_process_id)
-        data_process_obj.input_subscription_id = input_subscription_id
-        self.clients.resource_registry.update(data_process_obj)
->>>>>>> f2aad5ac
+        self.data_process.input_subscription_id = input_subscription_id
+
+#>>>>>>> f2aad5acaa0821b3f851610a0a83d963fc74f446
 
         # Launch the process
-        pid = self._start_process(  name = data_process_id,
-                                    in_subscription_id = input_subscription_id,
-                                    out_streams = output_stream_dict,
-                                    process_definition_id = process_definition_id,
-                                    configuration = configuration)
-
-<<<<<<< HEAD
+#        pid = self._start_process(  name = data_process_id,
+#                                    in_subscription_id = input_subscription_id,
+#                                    out_streams = output_stream_dict,
+#                                    process_definition_id = process_definition_id,
+#                                    configuration = configuration)
+#
+#<<<<<<< HEAD
         log.info("Launching the process")
         debug_str = "\n\tQueue Name: %s\n\tOutput Streams: %s\n\tProcess Definition ID: %s\n\tConfiguration: %s" % (data_process_name, output_stream_dict, process_definition_id, configuration)
         log.debug(debug_str)
@@ -356,7 +348,7 @@
         self.data_process.process_id = pid
         log.debug("Updating data_process with pid: %s", pid)
         self.clients.resource_registry.update(self.data_process)
-=======
+#=======
         return data_process_id
 
     def _get_input_stream_ids(self, in_data_product_ids = None):
@@ -367,12 +359,19 @@
         # get the streams associated with this IN data products
         #------------------------------------------------------------------------------------------------------------------------------------------
         for  in_data_product_id in in_data_product_ids:
->>>>>>> f2aad5ac
+#>>>>>>> f2aad5acaa0821b3f851610a0a83d963fc74f446
 
             # Get the stream associated with this input data product
             stream_ids, _ = self.clients.resource_registry.find_objects(in_data_product_id, PRED.hasStream, RT.Stream, True)
 
-<<<<<<< HEAD
+            validate_is_not_none( stream_ids, "No Stream created for this input Data Product " + str(in_data_product_id))
+            validate_is_not_none( len(stream_ids) != 1, "Input Data Product should only have ONE stream" + str(in_data_product_id))
+
+            # We take for now one stream_id associated with each input data product
+            input_stream_ids.append(stream_ids[0])
+
+        return input_stream_ids
+#<<<<<<< HEAD
     def _launch_process(self, queue_name='', out_streams=None, process_definition_id='', configuration=None):
         """
         Launches the process
@@ -386,34 +385,27 @@
             'queue_name':queue_name,
             'publish_streams' : out_streams
         }
-=======
-            validate_is_not_none( stream_ids, "No Stream created for this input Data Product " + str(in_data_product_id))
-            validate_is_not_none( len(stream_ids) != 1, "Input Data Product should only have ONE stream" + str(in_data_product_id))
-
-            # We take for now one stream_id associated with each input data product
-            input_stream_ids.append(stream_ids[0])
-
-        return input_stream_ids
-
-
-    def _start_process(self,name,
-                         in_subscription_id,
-                         out_streams,
-                         process_definition_id,
-                         configuration):
-
-        subscription = self.clients.pubsub_management.read_subscription(subscription_id = in_subscription_id)
-        queue_name = subscription.exchange_name
-
-        configuration = configuration or DotDict()
-
-        configuration['process'] = dict({
-            'name':name,
-            'queue_name': queue_name,
-            'output_streams' : out_streams.values()
-        })
-        configuration['process']['publish_streams'] = out_streams
->>>>>>> f2aad5ac
+#=======
+
+
+#    def _start_process(self,name,
+#                         in_subscription_id,
+#                         out_streams,
+#                         process_definition_id,
+#                         configuration):
+#
+#        subscription = self.clients.pubsub_management.read_subscription(subscription_id = in_subscription_id)
+#        queue_name = subscription.exchange_name
+#
+#        configuration = configuration or DotDict()
+#
+#        configuration['process'] = dict({
+#            'name':name,
+#            'queue_name': queue_name,
+#            'output_streams' : out_streams.values()
+#        })
+#        configuration['process']['publish_streams'] = out_streams
+#>>>>>>> f2aad5acaa0821b3f851610a0a83d963fc74f446
 
         # ------------------------------------------------------------------------------------
         # Process Spawning
@@ -427,18 +419,6 @@
 
         return pid
 
-<<<<<<< HEAD
-
-=======
-    def _strip_types(self, obj):
-        if not isinstance(obj, dict):
-            return
-        for k,v in obj.iteritems():
-            if isinstance(v,dict):
-                self._strip_types(v)
-        if "type_" in obj:
-            del obj['type_']
->>>>>>> f2aad5ac
 
     def _find_lookup_tables(self, resource_id="", configuration=None):
         #check if resource has lookup tables attached
@@ -459,15 +439,10 @@
 
         return configuration
 
-<<<<<<< HEAD
     def update_data_process_inputs(self, data_process_id="", in_stream_ids=None):
         #@TODO: INPUT STREAM VALIDATION
-=======
-    def update_data_process_inputs(self, data_process_id="", input_stream_ids=None):
->>>>>>> f2aad5ac
 
         data_process_obj = self.clients.resource_registry.read(data_process_id)
-<<<<<<< HEAD
         subscription_id = data_process_obj.input_subscription_id
         was_active = False 
         if subscription_id:
@@ -480,9 +455,6 @@
                 log.info('Subscription was not active')
 
             self.clients.pubsub_management.delete_subscription(subscription_id)
-=======
-        query = StreamQuery(stream_ids=input_stream_ids)
->>>>>>> f2aad5ac
 
         subscription_id = self.clients.pubsub_management.create_subscription(data_process_obj.name, stream_ids=in_stream_ids)
         if was_active:
@@ -511,16 +483,8 @@
         for dpd_assn_id in dpd_assn_ids:
             self.clients.resource_registry.delete_association(dpd_assn_id)
 
-<<<<<<< HEAD
         self._stop_process(data_process_obj)
 
-=======
-        # Delete the output stream, but not the output product
-        out_products, out_product_assns = self.clients.resource_registry.find_objects(data_process_id, PRED.hasOutputProduct, RT.DataProduct, True)
-        # for each output product connected to this process, delete the stream, streamdef
-
-        for out_product, out_product_assn in zip(out_products, out_product_assns) :
->>>>>>> f2aad5ac
 
         #--------------------------------------------------------------------------------
         # Finalize the Data Products by Removing streams associated with the dataset and product
@@ -532,17 +496,7 @@
             data_product_management.remove_streams(out_product)
             self.clients.resource_registry.delete_association(assoc)
 
-<<<<<<< HEAD
             self.clients.data_acquisition_management.unassign_data_product(data_process_id, out_product)
-=======
-                # delete the stream  assoc to the stream definition
-                streamdefs, streamdef_assns = self.clients.resource_registry.find_objects(subject=out_stream, predicate=PRED.hasStreamDefinition, id_only=True)
-                for streamdef, streamdef_assn  in zip(streamdefs, streamdef_assns):
-                    self.clients.resource_registry.delete_association(streamdef_assn)
-
-                # delete the connector first then the stream
-                self.clients.resource_registry.delete_association(out_stream_assn)
->>>>>>> f2aad5ac
 
 
 
@@ -554,7 +508,6 @@
             self.clients.resource_registry.delete_association(inprod_association)
 
 
-<<<<<<< HEAD
         try:
             self.deactivate_data_process(data_process_id=data_process_id)
             log.warn('Deleteing activated data process...')
@@ -562,17 +515,9 @@
             pass
 
 
-=======
-        # Deactivate and delete the input subscription
-
-        input_subscription_id = data_process_obj.input_subscription_id
-        subscription_obj = self.clients.pubsub_management.read_subscription(input_subscription_id)
-
-        if subscription_obj.is_active:
-            self.clients.pubsub_management.deactivate_subscription(input_subscription_id)
->>>>>>> f2aad5ac
-
-        self.clients.pubsub_management.delete_subscription(input_subscription_id)
+
+        subscription_id = data_process_obj.input_subscription_id
+        self.clients.pubsub_management.delete_subscription(subscription_id)
         data_process_obj.input_subscription_id = None
 
         #unregister the data process in DataAcquisitionMgmtSvc
@@ -580,15 +525,12 @@
 
         # Delete the data process
         self.clients.resource_registry.delete(data_process_id)
-<<<<<<< HEAD
         return
 
     def _stop_process(self, data_process):
         pid = data_process.process_id
         self.clients.process_dispatcher.cancel_process(pid)
 
-=======
->>>>>>> f2aad5ac
 
     def find_data_process(self, filters=None):
         """
@@ -603,12 +545,7 @@
     def activate_data_process(self, data_process_id=""):
 
         data_process_obj = self.read_data_process(data_process_id)
-        input_subscription_id =  data_process_obj.input_subscription_id
-
-<<<<<<< HEAD
-=======
-        self.clients.pubsub_management.activate_subscription(input_subscription_id)
->>>>>>> f2aad5ac
+
 
 #        #update the producer context with the activation time and the configuration
 
@@ -622,29 +559,13 @@
             producer_obj.producer_context.execution_configuration = data_process_obj.configuration
             self.clients.resource_registry.update(producer_obj)
 
-<<<<<<< HEAD
         subscription_id = data_process_obj.input_subscription_id
         self.clients.pubsub_management.activate_subscription(subscription_id=subscription_id)
-=======
-#
-#        subscription_ids, _ = self.clients.resource_registry.find_objects(transforms[0],
-#            PRED.hasSubscription, RT.Subscription, True)
-#        if len(subscription_ids) < 1:
-#            raise NotFound
-#
-#        for subscription_id in subscription_ids:
-#            self.clients.pubsub_management.activate_subscription(subscription_id)
->>>>>>> f2aad5ac
 
     def deactivate_data_process(self, data_process_id=""):
 
         data_process_obj = self.read_data_process(data_process_id)
-        input_subscription_id =  data_process_obj.input_subscription_id
-
-<<<<<<< HEAD
-=======
-        self.clients.pubsub_management.deactivate_subscription(input_subscription_id)
->>>>>>> f2aad5ac
+
 
         #update the producer context with the deactivation time
         # todo: update the setting of this contect with the return vals from process_dispatcher:schedule_process after convert
@@ -653,19 +574,8 @@
             producer_obj.producer_context.deactivation_time = IonTime().to_string()
             self.clients.resource_registry.update(producer_obj)
 
-<<<<<<< HEAD
         subscription_id = data_process_obj.input_subscription_id
         self.clients.pubsub_management.deactivate_subscription(subscription_id=subscription_id)
-
-=======
-#        subscription_ids, _ = self.clients.resource_registry.find_objects(transforms[0],
-#            PRED.hasSubscription, RT.Subscription, True)
-#        if len(subscription_ids) < 1:
-#            raise NotFound
-#
-#        for subscription_id in subscription_ids:
-#            self.clients.pubsub_management.deactivate_subscription(subscription_id)
->>>>>>> f2aad5ac
 
 
     def attach_process(self, process=''):
