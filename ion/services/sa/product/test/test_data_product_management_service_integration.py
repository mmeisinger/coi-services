#from pyon.ion.endpoint import ProcessRPCClient
from pyon.public import  log, IonObject
from pyon.util.int_test import IonIntegrationTestCase
from ion.services.sa.product.data_product_management_service import DataProductManagementService
from interface.services.coi.iresource_registry_service import ResourceRegistryServiceClient
from interface.services.dm.iingestion_management_service import IngestionManagementServiceClient
from interface.services.dm.ipubsub_management_service import PubsubManagementServiceClient
from interface.services.sa.idata_product_management_service import  DataProductManagementServiceClient
from interface.services.sa.idata_acquisition_management_service import DataAcquisitionManagementServiceClient
from interface.services.cei.iprocess_dispatcher_service import ProcessDispatcherServiceClient
from prototype.sci_data.stream_defs import ctd_stream_definition, SBE37_CDM_stream_definition
from interface.objects import HdfStorage, CouchStorage, DataProduct, LastUpdate

from pyon.util.context import LocalContextMixin
from pyon.util.containers import DotDict
from pyon.core.exception import BadRequest, NotFound, Conflict
from pyon.public import RT, PRED
from mock import Mock
from pyon.util.unit_test import PyonTestCase
from coverage_model.parameter import ParameterDictionary, ParameterContext
from coverage_model.parameter_types import QuantityType
from nose.plugins.attrib import attr
from interface.objects import ProcessDefinition
import unittest
import time
import numpy as np
from coverage_model.basic_types import AbstractIdentifiable, AbstractBase, AxisTypeEnum, MutabilityEnum
from coverage_model.coverage import CRS, GridDomain, GridShape



class FakeProcess(LocalContextMixin):
    name = ''



@attr('INT', group='sa')
#@unittest.skip('not working')
class TestDataProductManagementServiceIntegration(IonIntegrationTestCase):

    def setUp(self):
        # Start container
        #print 'instantiating container'
        self._start_container()

        self.container.start_rel_from_url('res/deploy/r2deploy.yml')

        print 'started services'

        # Now create client to DataProductManagementService
        self.client = DataProductManagementServiceClient(node=self.container.node)
        self.rrclient = ResourceRegistryServiceClient(node=self.container.node)
        self.damsclient = DataAcquisitionManagementServiceClient(node=self.container.node)
        self.pubsubcli =  PubsubManagementServiceClient(node=self.container.node)
        self.ingestclient = IngestionManagementServiceClient(node=self.container.node)
        self.process_dispatcher   = ProcessDispatcherServiceClient()

    @unittest.skip('OBE')
    def test_get_last_update(self):
        from ion.processes.data.last_update_cache import CACHE_DATASTORE_NAME

        #------------------------------------------
        # Create the environment
        #------------------------------------------

        definition = SBE37_CDM_stream_definition()
        datastore_name = CACHE_DATASTORE_NAME
        db = self.container.datastore_manager.get_datastore(datastore_name)
        stream_def_id = self.pubsubcli.create_stream_definition(container=definition)

        dp = DataProduct(name='dp1')

        parameter_dictionary = ParameterDictionary()
        parameter_dictionary.add_context(ParameterContext('p1',param_type=QuantityType(value_encoding='f', uom='m/s')))
        parameter_dictionary.add_context(ParameterContext('p2',param_type=QuantityType(value_encoding='d', uom='km')))
        parameter_dictionary.add_context(ParameterContext('p3',param_type=QuantityType(value_encoding='i', uom='s')))

        data_product_id = self.client.create_data_product(data_product=dp, stream_definition_id=stream_def_id, parameter_dictionary=parameter_dictionary)
        stream_ids, garbage = self.rrclient.find_objects(data_product_id, PRED.hasStream, id_only=True)
        stream_id = stream_ids[0]

        fake_lu = LastUpdate()
        fake_lu_doc = db._ion_object_to_persistence_dict(fake_lu)
        db.create_doc(fake_lu_doc, object_id=stream_id)

        #------------------------------------------
        # Now execute
        #------------------------------------------
        res = self.client.get_last_update(data_product_id=data_product_id)
        self.assertTrue(isinstance(res[stream_id], LastUpdate), 'retrieving documents failed')

    def test_createDataProduct(self):
        client = self.client



        self.process_definitions  = {}
        ingestion_worker_definition = ProcessDefinition(name='ingestion worker')
        ingestion_worker_definition.executable = {
            'module':'ion.processes.data.ingestion.science_granule_ingestion_worker',
            'class' :'ScienceGranuleIngestionWorker'
        }
        process_definition_id = self.process_dispatcher.create_process_definition(process_definition=ingestion_worker_definition)
        self.process_definitions['ingestion_worker'] = process_definition_id


        # First launch the ingestors
        self.exchange_space       = 'science_granule_ingestion'
        self.exchange_point       = 'science_data'
        config = DotDict()
        config.process.datastore_name = 'datasets'
        config.process.queue_name = self.exchange_space

        self.process_dispatcher.schedule_process(self.process_definitions['ingestion_worker'],configuration=config)

        # create a stream definition for the data from the ctd simulator
        ctd_stream_def = ctd_stream_definition()
        ctd_stream_def_id = self.pubsubcli.create_stream_definition(container=ctd_stream_def, name='Simulated CTD data')
        print ("Created stream def id %s" % ctd_stream_def_id)


        # test creating a new data product w/o a stream definition
        print 'test_createDataProduct: Creating new data product w/o a stream definition (L4-CI-SA-RQ-308)'
        dp_obj = IonObject(RT.DataProduct,
            name='DP1',
            description='some new dp')

        parameter_dictionary = ParameterDictionary()
        # Create a set of ParameterContext objects to define the parameters in the coverage, add each to the ParameterDictionary
        t_ctxt = ParameterContext('time', param_type=QuantityType(value_encoding=np.dtype('int64')))
        t_ctxt.reference_frame = AxisTypeEnum.TIME
        t_ctxt.uom = 'seconds since 01-01-1970'
        parameter_dictionary.add_context(t_ctxt)

        dp_id = client.create_data_product(dp_obj, '', parameter_dictionary)

        dp_obj = client.read_data_product(dp_id)

        print 'new dp_id = ', dp_id
        log.debug("test_createDataProduct: Data product info from registry %s (L4-CI-SA-RQ-308)", str(dp_obj))


        # test creating a new data product with  a stream definition
        print 'Creating new data product with a stream definition'
        dp_obj = IonObject(RT.DataProduct,
            name='DP2',
            description='some new dp')

        dp_id2 = client.create_data_product(dp_obj, ctd_stream_def_id, parameter_dictionary)
        print 'new dp_id = ', dp_id2

        #make sure data product is associated with stream def
        streamdefs = []
        streams, _ = self.rrclient.find_objects(dp_id2, PRED.hasStream, RT.Stream, True)
        for s in streams:
            print ("Checking stream %s" % s)
            sdefs, _ = self.rrclient.find_objects(s, PRED.hasStreamDefinition, RT.StreamDefinition, True)
            for sd in sdefs:
                print ("Checking streamdef %s" % sd)
                streamdefs.append(sd)
        self.assertIn(ctd_stream_def_id, streamdefs)


        # test activate and suspend data product persistence
        client.activate_data_product_persistence(dp_id2, persist_data=True, persist_metadata=True)

        # test suspend data product persistence
        client.suspend_data_product_persistence(dp_id2)

        pid = self.container.spawn_process(name='dummy_process_for_test',
            module='pyon.ion.process',
            cls='SimpleProcess',
            config={})
        dummy_process = self.container.proc_manager.procs[pid]


        # test creating a duplicate data product
<<<<<<< HEAD
        print 'Creating the same data product a second time (duplicate)'
        dp_obj.description = 'the first dp'
        dp_id = client.create_data_product(dp_obj, ctd_stream_def_id, parameter_dictionary)
=======
#        print 'Creating the same data product a second time (duplicate)'
#        dp_obj.description = 'the first dp'
#        try:
#            dp_id = client.create_data_product(dp_obj, ctd_stream_def_id)
#        except BadRequest as ex:
#            print ex
#        else:
#            self.fail("duplicate data product was created with the same name")

>>>>>>> ac344369

        # test reading a non-existent data product
        print 'reading non-existent data product'
        dp_obj = client.read_data_product('some_fake_id')

        # update a data product (tests read also)
        print 'Updating data product'
        # first get the existing dp object
        dp_obj = client.read_data_product(dp_id)

        # now tweak the object
        dp_obj.description = 'the very first dp'
        # now write the dp back to the registry
        update_result = client.update_data_product(dp_obj)

        # now get the dp back to see if it was updated
        dp_obj = client.read_data_product(dp_id)
        self.assertTrue(dp_obj.description == 'the very first dp')

        # now 'delete' the data product
        print "deleting data product: ", dp_id
        client.delete_data_product(dp_id)

        # now try to get the deleted dp object

        #todo: the RR should perhaps not return retired data products
    #            dp_obj = client.read_data_product(dp_id)

    # now try to delete the already deleted dp object
    #        print "deleting non-existing data product"
    #            client.delete_data_product(dp_id)

    # Shut down container
    #container.stop()<|MERGE_RESOLUTION|>--- conflicted
+++ resolved
@@ -175,11 +175,9 @@
 
 
         # test creating a duplicate data product
-<<<<<<< HEAD
         print 'Creating the same data product a second time (duplicate)'
         dp_obj.description = 'the first dp'
         dp_id = client.create_data_product(dp_obj, ctd_stream_def_id, parameter_dictionary)
-=======
 #        print 'Creating the same data product a second time (duplicate)'
 #        dp_obj.description = 'the first dp'
 #        try:
@@ -189,8 +187,6 @@
 #        else:
 #            self.fail("duplicate data product was created with the same name")
 
->>>>>>> ac344369
-
         # test reading a non-existent data product
         print 'reading non-existent data product'
         dp_obj = client.read_data_product('some_fake_id')
