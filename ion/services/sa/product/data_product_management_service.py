--- conflicted
+++ resolved
@@ -10,10 +10,8 @@
 
 from pyon.core.exception import BadRequest, NotFound
 from pyon.public import RT, PRED, LCS
-from pyon.util.arg_check import validate_is_instance, validate_true, validate_is_not_none, validate_false
-
-from coverage_model.basic_types import AbstractIdentifiable, AbstractBase, AxisTypeEnum, MutabilityEnum
-from coverage_model.coverage import CRS, GridDomain, GridShape
+from pyon.util.arg_check import validate_is_instance, validate_is_not_none, validate_false
+
 
 class DataProductManagementService(BaseDataProductManagementService):
     """ @author     Bill Bollenbacher
@@ -79,10 +77,6 @@
                                                                         temporal_domain=data_product.temporal_domain,
                                                                         spatial_domain=data_product.spatial_domain)
 
-<<<<<<< HEAD
-
-=======
->>>>>>> f2aad5ac
         # link dataset with data product. This creates the association in the resource registry
         self.data_product.link_data_set(data_product_id=data_product_id, data_set_id=data_set_id)
 
@@ -96,12 +90,8 @@
         # Retrieve all metadata for a specific data product
         # Return data product resource
 
-<<<<<<< HEAD
-        result = self.data_product.read_one(data_product_id)
-        validate_is_instance(result,DataProduct)
-=======
         data_product = self.data_product.read_one(data_product_id)
->>>>>>> f2aad5ac
+        validate_is_instance(data_product,DataProduct)
 
         return data_product
 
