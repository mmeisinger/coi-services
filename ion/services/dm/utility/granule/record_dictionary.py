--- conflicted
+++ resolved
@@ -45,23 +45,14 @@
     to use stream definitions in lieu of parameter dictionaries directly.
     """
 
-<<<<<<< HEAD
-    _rd               = None
-    _pdict            = None
-    _shp              = None
-    _locator          = None
-    _stream_def       = None
-    _dirty_shape      = False
-    _available_fields = None
-=======
-    _rd          = None
-    _pdict       = None
-    _shp         = None
-    _locator     = None
-    _stream_def  = None
+    _rd                 = None
+    _pdict              = None
+    _shp                = None
+    _locator            = None
+    _stream_def         = None
+    _dirty_shape        = False
+    _available_fields   = None
     _creation_timestamp = None
-    _dirty_shape = False
->>>>>>> f114d32a
 
     def __init__(self,param_dictionary=None, stream_definition_id='', locator=None):
         """
