#!/usr/bin/env python
'''
@author Luke Campbell <LCampbell at ASAScience dot com>
@file ion/services/dm/utility/types.py
@date Thu Jan 17 15:51:16 EST 2013
'''
from pyon.core.exception import BadRequest, NotFound

from ion.services.dm.inventory.dataset_management_service import DatasetManagementService

from coverage_model.parameter_types import QuantityType, ArrayType 
from coverage_model.parameter_types import RecordType, CategoryType 
from coverage_model.parameter_types import ConstantType, ConstantRangeType
from coverage_model import ParameterFunctionType, ParameterContext, SparseConstantType, ConstantType

<<<<<<< HEAD
from copy import deepcopy
=======
from udunitspy.udunits2 import Unit
>>>>>>> 39338ad5

import ast
import numpy as np
import re
from uuid import uuid4


class TypesManager(object):
    function_lookups = {}
    parameter_lookups = {}

    def __init__(self, dataset_management_client):
        self.dataset_management = dataset_management_client

    def get_array_type(self,parameter_type=None):
        return ArrayType()

    def get_boolean_type(self):
        return QuantityType(value_encoding = np.dtype('int8'))

    def get_category_type(self, parameter_type, encoding, code_set):
        groups = re.match(r'(category)(<)(.*)(:)(.*)(>)', parameter_type).groups()
        dtype = np.dtype(groups[2])
        try:
            codestr = code_set.replace('\\', '')
            code_set = ast.literal_eval(codestr)
            for k in code_set.keys():
                v = code_set[k]
                del code_set[k]
                code_set[dtype.type(k)] = v
        except:
            raise TypeError('Invalid Code Set: %s' % code_set)
        return CategoryType(categories=code_set)

    def get_constant_type(self,parameter_type, encoding, code_set):
        groups = re.match(r'(constant)(<)(.*)(>)', parameter_type).groups()
        if groups[2] == 'str' or groups[2] == 'string':
            if encoding[0] != 'S' or len(encoding) < 2:
                raise TypeError('Constant strings need to be specified with a valid length (e.g. S8): %s' % encoding)
            slen = encoding[1:]
            try:
                int(slen)
            except ValueError:
                raise TypeError('Improper String Length: %s' % slen)
            parameter_type = QuantityType(value_encoding = np.dtype('|%s' % encoding))
        else:
            parameter_type = self.get_parameter_type(groups[2], encoding, code_set)
        return ConstantType(parameter_type)

    def get_fill_value(self, val, encoding, ptype=None):

        if isinstance(ptype,ConstantRangeType):
            matches = re.match(r'\((-?\d+(\.\d*)?), ?(-?\d+(\.\d*)?)\)', val)
            if matches:
                groups = matches.groups()
                return (self.get_fill_value(groups[0], encoding), self.get_fill_value(groups[2], encoding))
            else:
                retval = self.get_fill_value(val,encoding)
                if retval is not None:
                    raise TypeError('Invalid range fill value: %s' % val)



        if val == '':
            return None
        if val.lower() == 'none':
            return None
        if val.lower() == 'empty':
            return ''
        if val.lower() == 'false':
            return 0
        if val.lower() == 'true':
            return 1
        if 'float' in encoding:
            return float(val)
        if 'int' in encoding:
            return int(val)
        if encoding.lower()[0] == 's':
            return val
        if encoding.lower() == 'opaque':
            raise TypeError('Fill value for opaque must be None, not: %s' % val)
        else:
            raise TypeError('Invalid Fill Value: %s' % val) # May never be called

    def get_parameter_type(self,parameter_type, encoding, code_set=None, pfid=None, pmap=None):
        if parameter_type == 'quantity':
            return self.get_quantity_type(parameter_type,encoding)
        elif re.match(r'array<.*>', parameter_type):
            return self.get_array_type(parameter_type)
        elif re.match(r'category<.*>', parameter_type):
            return self.get_category_type(parameter_type, encoding, code_set)
        elif parameter_type == 'str':
            return self.get_string_type()
        elif re.match(r'constant<.*>', parameter_type):
            return self.get_constant_type(parameter_type, encoding, code_set)
        elif parameter_type == 'boolean':
            return self.get_boolean_type()
        elif re.match(r'range<.*>', parameter_type):
            return self.get_range_type(parameter_type, encoding)
        elif re.match(r'record<.*>', parameter_type):
            return self.get_record_type()
        elif parameter_type == 'function':
            return self.get_function_type(parameter_type, encoding, pfid, pmap)
        else:
            raise TypeError( 'Invalid Parameter Type: %s' % parameter_type)


    def get_param_name(self, pdid):
        try:
            param_name = self.parameter_lookups[pdid]
        except KeyError:
            raise KeyError('Parameter %s was not loaded' % pdid)
        return param_name

    def get_pfunc(self,pfid):
        try:
            resource_id = self.function_lookups[pfid]
        except KeyError:
            raise KeyError('Function %s was not loaded' % pfid) 
        try:
            pfunc = DatasetManagementService.get_parameter_function(resource_id)
        except NotFound:
            raise TypeError('Unable to locate functionf or PFID: %s' % pfid)
        except BadRequest:
            raise ValueError('Processing error trying to get PFID: %s' % pfid)
        except:
            raise ValueError('Error making service request')

        return pfunc

    def get_lookup_value(self,value):
        placeholder = value.replace('LV_','')
        document_key = ''
        if '||' in placeholder:
            document_key, placeholder = placeholder.split('||')
        document_val = placeholder
        placeholder = '%s_%s' % (placeholder, uuid4().hex)
        pc = ParameterContext(name=placeholder, param_type=SparseConstantType(base_type=ConstantType(value_encoding='float64'), fill_value=-9999.))
        pc.lookup_value = document_val
        pc.document_key = document_key
        ctxt_id = self.dataset_management.create_parameter_context(name=placeholder, parameter_context=pc.dump())
        self.parameter_lookups[placeholder] = ctxt_id
        return value, placeholder

    def has_lookup_value(self, context):
        if isinstance(context.param_type, ParameterFunctionType):
            if hasattr(context.function,'lookup_values'):
                return True
        else:
            return False

    def get_lookup_value_ids(self, context):
        if isinstance(context.param_type, ParameterFunctionType):
            if hasattr(context.function,'lookup_values'):
                lookup_values = context.function.lookup_values
                return [self.parameter_lookups[i] for i in lookup_values]
        return []

    def evaluate_pmap(self,pfid, pmap):
        lookup_values = []
        for k,v in pmap.iteritems():
            if isinstance(v, dict):
                pfid_,pmap_ = v.popitem()
                pmap[k] = self.evaluate_pmap(pfid_, pmap_)
            if isinstance(v, basestring) and 'PD' in v:
                pmap[k] = self.get_param_name(v)
            if isinstance(v, basestring) and 'LV' in v:
                value, placeholder = self.get_lookup_value(v)
                pmap[k] = placeholder
                lookup_values.append(placeholder)
        func = deepcopy(self.get_pfunc(pfid))
        func.param_map = pmap
        if lookup_values:
            func.lookup_values = lookup_values
        return func

    def get_function_type(self, parameter_type, encoding, pfid, pmap):
        if pfid is None or pmap is None:
            raise TypeError('Function Types require proper function IDs and maps')
        try:
<<<<<<< HEAD
            pmap = ast.literal_eval(pmap)
        except:
            raise TypeError('Invalid Parameter Map Syntax')
        func = self.evaluate_pmap(pfid, pmap) # Parse out nested PFIDs and such
        param_type = ParameterFunctionType(func)
        return param_type

    def get_quantity_type(self, parameter_type, encoding):
        if encoding[0] == 'S':
            slen = encoding[1:]
            try:
                int(slen)
            except ValueError:
                raise TypeError('Improper String Length: %s' % slen)
            param_type = QuantityType(value_encoding = np.dtype('|%s' % encoding))
        else:
            param_type = QuantityType(value_encoding = np.dtype(encoding))
        return param_type

    def get_range_type(self, parameter_type, encoding):
        groups = re.match(r'(range)(<)(.*)(>)', parameter_type).groups()
        if groups[2] == 'quantity':
            return ConstantRangeType(self.get_quantity_type(groups[2], encoding))
        else:
            raise TypeError('Unsupported Constant Range Type: %s' % groups[2])


    def get_record_type(self):
        return RecordType()

    def get_string_type(self):
        return self.get_array_type()
=======
            int(slen)
        except ValueError:
            raise TypeError('Improper String Length: %s' % slen)
        param_type = QuantityType(value_encoding = np.dtype('|%s' % encoding))
    else:
        param_type = QuantityType(value_encoding = np.dtype(encoding))
    return param_type

def get_range_type(parameter_type, encoding):
    groups = re.match(r'(range)(<)(.*)(>)', parameter_type).groups()
    if groups[2] == 'quantity':
        return ConstantRangeType(get_quantity_type(groups[2], encoding))
    else:
        raise TypeError('Unsupported Constant Range Type: %s' % groups[2])


def get_record_type():
    return RecordType()

def get_string_type():
    return get_array_type()

def get_unit(uom):
    return Unit(uom)

>>>>>>> 39338ad5
<|MERGE_RESOLUTION|>--- conflicted
+++ resolved
@@ -13,11 +13,8 @@
 from coverage_model.parameter_types import ConstantType, ConstantRangeType
 from coverage_model import ParameterFunctionType, ParameterContext, SparseConstantType, ConstantType
 
-<<<<<<< HEAD
 from copy import deepcopy
-=======
 from udunitspy.udunits2 import Unit
->>>>>>> 39338ad5
 
 import ast
 import numpy as np
@@ -198,7 +195,6 @@
         if pfid is None or pmap is None:
             raise TypeError('Function Types require proper function IDs and maps')
         try:
-<<<<<<< HEAD
             pmap = ast.literal_eval(pmap)
         except:
             raise TypeError('Invalid Parameter Map Syntax')
@@ -231,30 +227,7 @@
 
     def get_string_type(self):
         return self.get_array_type()
-=======
-            int(slen)
-        except ValueError:
-            raise TypeError('Improper String Length: %s' % slen)
-        param_type = QuantityType(value_encoding = np.dtype('|%s' % encoding))
-    else:
-        param_type = QuantityType(value_encoding = np.dtype(encoding))
-    return param_type
-
-def get_range_type(parameter_type, encoding):
-    groups = re.match(r'(range)(<)(.*)(>)', parameter_type).groups()
-    if groups[2] == 'quantity':
-        return ConstantRangeType(get_quantity_type(groups[2], encoding))
-    else:
-        raise TypeError('Unsupported Constant Range Type: %s' % groups[2])
-
-
-def get_record_type():
-    return RecordType()
-
-def get_string_type():
-    return get_array_type()
-
-def get_unit(uom):
-    return Unit(uom)
-
->>>>>>> 39338ad5
+
+    def get_unit(self, uom):
+        return Unit(uom)
+
