--- conflicted
+++ resolved
@@ -385,11 +385,6 @@
 #
 #        #self.publisher_registrar.create_publisher(stream_id=id)
 
-<<<<<<< HEAD
-
-
-=======
->>>>>>> 6bfc32ef
 @attr('INT', group='dm1')
 class PubSubIntTest(IonIntegrationTestCase):
 
