#!/usr/bin/env python

'''
@package ion.services.dm.distribution.pubsub_management_service Implementation of IPubsubManagementService interface
@file ion/services/dm/distribution/pubsub_management_service.py
@author Tim Giguere
@brief PubSub Management service to keep track of Streams, Publishers, Subscriptions,
and the relationships between them
@TODO implement the stream definition
'''

from interface.services.dm.ipubsub_management_service import\
    BasePubsubManagementService
from pyon.core.exception import NotFound, BadRequest
from pyon.public import RT, PRED, log
from pyon.net.channel import SubscriberChannel
from pyon.public import CFG
from interface.objects import Stream, StreamQuery, ExchangeQuery, StreamRoute, StreamDefinition
from interface.objects import Subscription, SubscriptionTypeEnum
from interface import objects
from pyon.core import bootstrap # Is the sysname imported correctly in pyon.public? Late binding???

# Can't make a couchdb data store here...
### so for now - the pubsub service will just publish the first message on the stream that is creates with the definition


class BindingChannel(SubscriberChannel):

    def _declare_queue(self, queue):
        self._recv_name = (self._recv_name[0], '.'.join(self._recv_name))


class PubsubManagementService(BasePubsubManagementService):
    '''Implementation of IPubsubManagementService. This class uses resource registry client
        to create streams and subscriptions.
    '''



    def __init__(self, *args, **kwargs):
        BasePubsubManagementService.__init__(self,*args,**kwargs)

        xs_dot_xp = CFG.core_xps.science_data
        try:
            self.XS, xp_base = xs_dot_xp.split('.')
            self.XP = '.'.join([bootstrap.get_sys_name(), xp_base])
        except ValueError:
            raise StandardError('Invalid CFG for core_xps.science_data: "%s"; must have "xs.xp" structure' % xs_dot_xp)

    def create_stream_definition(self, container=None, name='', description=''):
<<<<<<< HEAD
        """@brief Create a new stream definition which may be used to publish on one or more streams
=======
        """@brief Create a new stream defintion which may be used to publish on one or more streams
>>>>>>> f73d28d9
        @param container is a stream definition container object

        @param container    StreamDefinitionContainer
        @retval stream_definition_id    str
        """
        stream_definition = StreamDefinition(container=container, name=name, description=description)
        stream_def_id, rev = self.clients.resource_registry.create(stream_definition)

        return stream_def_id

    def update_stream_definition(self, stream_definition=None):
        """Update an existing stream definition

        @param stream_definition    StreamDefinition
        @retval success    bool
        """
        id, rev = self.clients.resource_registry.update(stream_definition)
        #@todo will this throw a not found in the client if the op failed?


    def read_stream_definition(self, stream_definition_id=''):
        """Get an existing stream definition.

        @param stream_definition_id    str
        @retval stream_definition    StreamDefinition
        @throws NotFound    if stream_definition_id doesn't exist
        """
        stream_definition = self.clients.resource_registry.read(stream_definition_id)
        if stream_definition is None:
            raise NotFound("StreamDefinition %s does not exist" % stream_definition_id)
        return stream_definition

    def delete_stream_definition(self, stream_definition_id=''):
        """Delete an existing stream definition.

        @param stream_definition_id    str
        @throws NotFound    if stream_definition_id doesn't exist
        """
        stream_definition = self.clients.resource_registry.read(stream_definition_id)
        if stream_definition is None:
            raise NotFound("StreamDefinition %s does not exist" % stream_definition_id)

        self.clients.resource_registry.delete(stream_definition_id)

    def create_stream(self,encoding='', original=True, stream_definition_id='', name='', description='', url=''):
        '''@brief Creates a new stream. The id string returned is the ID of the new stream in the resource registry.
        @param encoding the encoding for data on this stream
        @param original is the data on this stream from a source or a transform
        @param stream_definition a predefined stream definition type for this stream
        @param name (optional) the name of the stream
        @param description (optional) the description of the stream
        @param url (optional) the url where data from this stream can be found (Not implemented)

        @retval stream_id    str
        '''
        log.debug("Creating stream object")

        stream_obj = Stream(name=name, description=description)
        stream_obj.original = original
        stream_obj.encoding = encoding

        stream_obj.url = url
        stream_id, rev = self.clients.resource_registry.create(stream_obj)

        if stream_definition_id != '':
            self.clients.resource_registry.create_association(stream_id, PRED.hasStreamDefinition, stream_definition_id)

        return stream_id

    def update_stream(self, stream=None):
        '''
        Update an existing stream.

        @param stream The stream object with updated properties.
        @retval success Boolean to indicate successful update.
        @todo Add logic to validate optional attributes. Is this interface correct?
        @todo Determine if operation was successful for return value
        '''
        log.debug("Updating stream object: %s" % stream.name)
        id, rev = self.clients.resource_registry.update(stream)
        #@todo will this throw a NotFound in the client if there was a problem?

    def read_stream(self, stream_id=''):
        '''
        Get an existing stream object.

        @param stream_id The id of the stream.
        @retval stream The stream object.
        @throws NotFound when stream doesn't exist.
        '''
        log.debug("Reading stream object id: %s", stream_id)
        stream_obj = self.clients.resource_registry.read(stream_id)
        if stream_obj is None:
            raise NotFound("Stream %s does not exist" % stream_id)
        return stream_obj

    def delete_stream(self, stream_id=''):
        '''
        Delete an existing stream.

        @param stream_id The id of the stream.
        @retval success Boolean to indicate successful deletion.
        @throws NotFound when stream doesn't exist.
        @todo Determine if operation was successful for return value.
        '''
        log.debug("Deleting stream id: %s", stream_id)
        stream_obj = self.clients.resource_registry.read(stream_id)
        if stream_obj is None:
            raise NotFound("Stream %s does not exist" % stream_id)

        self.clients.resource_registry.delete(stream_id)

    def find_streams(self, filter=None):
        '''
        Find a stream in the resource_registry based on the filters provided.

        @param filter ResourceFilter object containing filter values.
        @retval stream_list The list of streams that match the filter.
        '''
        result = []
        objects = self.clients.resource_registry.find_resources(RT.Stream, None, None, False)
        for obj in objects:
            match = True
            for key in filter.keys():
                if (getattr(obj, key) != filter[key]):
                    match = False
            if (match):
                result.append(obj)
        return result

    def find_streams_by_producer(self, producer_id=''):
        '''
        Find all streams that contain a particular producer.

        @param producer_id The id of the producer.
        @retval stream_list The list of streams that contain the producer.
        '''
        def containsProducer(obj):
            if producer_id in obj.producers:
                return True
            else:
                return False

        objects = self.clients.resource_registry.find_resources(RT.Stream, None, None, False)
        result = filter(containsProducer, objects)
        return result

    def find_streams_by_consumer(self, consumer_id=''):
        '''
        Not implemented here.
        '''
        raise NotImplementedError("find_streams_by_consumer not implemented.")

    def create_subscription(self, query=None, exchange_name='', name='', description=''):
        '''
        @brief Create a new subscription. The id string returned is the ID of the new subscription
        in the resource registry.
        @param query is a subscription query object (Stream Query, Exchange Query, etc...)
        @param exchange_name is the name (queue) where messages will be delivered for this subscription
        @param name (optional) is the name of the subscription
        @param description (optional) is the description of the subscription

        @param query    Unknown
        @param exchange_name    str
        @param name    str
        @param description    str
        @retval subscription_id    str
        @throws BadRequestError    Throws when the subscription query object type is not found
        '''
        log.debug("Creating subscription object")
        subscription = Subscription(name, description=description)
        subscription.exchange_name = exchange_name
        subscription.query = query
        if isinstance(query, StreamQuery):
            subscription.subscription_type = SubscriptionTypeEnum.STREAM_QUERY
        elif isinstance(query, ExchangeQuery):
            subscription.subscription_type = SubscriptionTypeEnum.EXCHANGE_QUERY
        else:
            raise BadRequest("Query type does not exist")

        subscription_id, _ = self.clients.resource_registry.create(subscription)

        #we need the stream_id to create the association between the
        #subscription and stream.
        if subscription.subscription_type == SubscriptionTypeEnum.STREAM_QUERY:
            for stream_id in subscription.query.stream_ids:
                self.clients.resource_registry.create_association(subscription_id, PRED.hasStream, stream_id)

        return subscription_id

    def update_subscription(self, subscription=None):
        '''
        Update an existing subscription.

        @param subscription The subscription object with updated properties.
        @retval success Boolean to indicate successful update.
        '''
        log.debug("Updating subscription object: %s", subscription.name)
        id, rev = self.clients.resource_registry.update(subscription)
        return True

    def read_subscription(self, subscription_id=''):
        '''
        Get an existing subscription object.

        @param subscription_id The id of the subscription.
        @retval subscription The subscription object.
        @throws NotFound when subscription doesn't exist.
        '''
        log.debug("Reading subscription object id: %s", subscription_id)
        subscription_obj = self.clients.resource_registry.read(subscription_id)
        if subscription_obj is None:
            raise NotFound("Subscription %s does not exist" % subscription_id)
        return subscription_obj

    def delete_subscription(self, subscription_id=''):
        '''
        Delete an existing subscription.

        @param subscription_id The id of the subscription.
        @retval success Boolean to indicate successful deletion.
        @throws NotFound when subscription doesn't exist.
        @todo Determine if operation was successful for return value
        '''
        log.debug("Deleting subscription id: %s", subscription_id)
        subscription_obj = self.clients.resource_registry.read(subscription_id)
        if subscription_obj is None:
            raise NotFound("Subscription %s does not exist" % subscription_id)

        assocs = self.clients.resource_registry.find_associations(subscription_id, PRED.hasStream)
        if assocs is None:
            raise NotFound('Subscription to Stream association for subscription id %s does not exist' % subscription_id)
        for assoc in assocs:
            self.clients.resource_registry.delete_association(assoc._id)        # Find and break association with Streams

        # Delete the Subscription
        self.clients.resource_registry.delete(subscription_id)
        return True

    def activate_subscription(self, subscription_id=''):
        '''
        Bind a subscription using a channel layer.

        @param subscription_id The id of the subscription.
        @retval success Boolean to indicate successful activation.
        @throws NotFound when subscription doesn't exist.
        '''
        log.debug("Activating subscription")
        subscription_obj = self.clients.resource_registry.read(subscription_id)
        if subscription_obj is None:
            raise NotFound("Subscription %s does not exist" % subscription_id)

        ids, _ = self.clients.resource_registry.find_objects(subscription_id, PRED.hasStream, RT.Stream, id_only=True)

        if subscription_obj.subscription_type == SubscriptionTypeEnum.STREAM_QUERY:
            for stream_id in ids:
                self._bind_subscription(self.XP, subscription_obj.exchange_name, stream_id + '.data')
        elif subscription_obj.subscription_type == SubscriptionTypeEnum.EXCHANGE_QUERY:
            self._bind_subscription(self.XP, subscription_obj.exchange_name, '*.data')

        return True

    def deactivate_subscription(self, subscription_id=''):
        '''
        Unbinds a subscription using a channel layer.

        @param subscription_id The id of the subscription.
        @retval success Boolean to indicate successful deactivation.
        @throws NotFound when subscription doesn't exist.
        '''
        log.debug("Deactivating subscription")
        subscription_obj = self.clients.resource_registry.read(subscription_id)
        if subscription_obj is None:
            raise NotFound("Subscription %s does not exist" % subscription_id)

        ids, _ = self.clients.resource_registry.find_objects(subscription_id, PRED.hasStream, RT.Stream, id_only=True)

        if subscription_obj.subscription_type == SubscriptionTypeEnum.STREAM_QUERY:
            for stream_id in ids:
                print stream_id
                self._unbind_subscription(self.XP, subscription_obj.exchange_name, stream_id + '.data')

        elif subscription_obj.subscription_type == SubscriptionTypeEnum.EXCHANGE_QUERY:
            self._unbind_subscription(self.XP, subscription_obj.exchange_name, '*.data')

        return True

    def register_consumer(self, exchange_name=''):
        '''
        Not implmented here.
        '''
        raise NotImplementedError("register_consumer not implemented.")

    def unregister_consumer(self, exchange_name=''):
        '''
        Not implemented here
        '''
        raise NotImplementedError("unregister_consumer not implemented.")

    def find_consumers_by_stream(self, stream_id=''):
        '''
        Not implemented here.
        '''
        raise NotImplementedError("find_consumers_by_stream not implemented.")

    def register_producer(self, exchange_name='', stream_id=''):
        '''
        Register a producer with a stream.

        @param exchange_name The producer exchange name to register.
        @param stream_id The id of the stream.
        @retval credentials Credentials for a publisher to use.
        @throws NotFound when stream doesn't exist.
        '''
        log.debug("Registering producer with stream")
        stream_obj = self.clients.resource_registry.read(stream_id)
        if stream_obj is None:
            raise NotFound("Stream %s does not exist" % stream_id)

        stream_obj.producers.append(exchange_name)
        self.update_stream(stream_obj)
        stream_route_obj = StreamRoute(routing_key=stream_id + '.data')
        return stream_route_obj

    def unregister_producer(self, exchange_name='', stream_id=''):
        '''
        Unregister a producer with a stream.

        @param exchange_name The producer exchange name to unregister.
        @param stream_id The id of the stream.
        @retval success Boolean to indicate successful unregistration.
        @throws NotFound when stream doesn't exist.
        @throws ValueError if producer is not registered with the stream.
        '''
        log.debug("Unregistering producer with stream_id %s " % stream_id)
        stream_obj = self.clients.resource_registry.read(stream_id)
        if stream_obj is None:
            raise NotFound("Stream %s does not exist" % stream_id)

        if (exchange_name in stream_obj.producers):
            stream_obj.producers.remove(exchange_name)
            self.update_stream(stream_obj)
            return True
        else:
            raise ValueError('Producer %s not found in stream %s' % (exchange_name, stream_id))

    def find_producers_by_stream(self, stream_id=''):
        '''
        Returns a list of registered producers for a stream.

        @param stream_id The id of the stream.
        @retval producer_list List of producers for the stream.
        @throws NotFound when stream doesn't exist.
        '''
        log.debug("Finding producers by stream")
        stream_obj = self.clients.resource_registry.read(stream_id)
        if stream_obj is None:
            raise NotFound("Stream %s does not exist" % stream_id)

        return stream_obj.producers

    def _bind_subscription(self, exchange_point, exchange_name, routing_key):

        channel = self.container.node.channel(BindingChannel)
        channel.setup_listener((exchange_point, exchange_name), binding=routing_key)

    def _unbind_subscription(self, exchange_point, exchange_name, routing_key):
        channel = self.container.node.channel(BindingChannel)
        channel._recv_name = (exchange_point, exchange_name)
        channel._recv_name = (channel._recv_name[0], '.'.join(channel._recv_name))
        channel._recv_binding = routing_key
        channel._destroy_binding()

<|MERGE_RESOLUTION|>--- conflicted
+++ resolved
@@ -48,11 +48,8 @@
             raise StandardError('Invalid CFG for core_xps.science_data: "%s"; must have "xs.xp" structure' % xs_dot_xp)
 
     def create_stream_definition(self, container=None, name='', description=''):
-<<<<<<< HEAD
-        """@brief Create a new stream definition which may be used to publish on one or more streams
-=======
-        """@brief Create a new stream defintion which may be used to publish on one or more streams
->>>>>>> f73d28d9
+        """
+        @brief Create a new stream definition which may be used to publish on one or more streams
         @param container is a stream definition container object
 
         @param container    StreamDefinitionContainer
