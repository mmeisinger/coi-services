--- conflicted
+++ resolved
@@ -7,7 +7,6 @@
 Unit test suite to test Satlantic PAR sensor
 @todo Find a way to test timeouts?
 '''
-
 
 import unittest
 import logging
@@ -31,12 +30,9 @@
 from ion.services.mi.exceptions import InstrumentProtocolException
 from ion.services.mi.exceptions import InstrumentTimeoutException
 from ion.services.mi.exceptions import InstrumentDataException
-<<<<<<< HEAD
 from ion.services.mi.zmq_driver_client import ZmqDriverClient
 from ion.services.mi.zmq_driver_process import ZmqDriverProcess
-=======
 """
->>>>>>> 47d3afe7
 
 mi_logger = logging.getLogger('mi_logger')
 
@@ -600,7 +596,6 @@
     def test_publish(self):
         """Test publishing of data...somehow"""
     
-<<<<<<< HEAD
     def test_save(self):
         """Test saving parameters, regardless of specific save since we save
         at every set."""
@@ -643,9 +638,7 @@
         self.assertEquals(reply, config_B)
         
 @attr('UNIT', group='mi')
-=======
 @unittest.skip('Need to align.')
->>>>>>> 47d3afe7
 class SatlanticParDecoratorTest(PyonTestCase):
     
     def setUp(self):
