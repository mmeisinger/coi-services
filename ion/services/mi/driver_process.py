#!/usr/bin/env python

"""
@package ion.services.mi.driver_process
@file ion/services/mi/driver_process.py
@author Edward Hunter
@brief Messaing enabled driver processes.
"""

__author__ = 'Edward Hunter'
__license__ = 'Apache 2.0'

import logging
from threading import Thread
from subprocess import Popen
from subprocess import PIPE
import signal
import os
import sys
import time
from ion.services.mi.exceptions import UnknownCommandError
from ion.services.mi.instrument_driver import DriverAsyncEvent

mi_logger = logging.getLogger('mi_logger')

class DriverProcess(object):
    """
    Base class for messaging enabled OS-level driver processes. Provides
    run loop, dynamic driver import and construction and interface
    for messaging implementation subclasses.
    """
    
    @staticmethod
    def launch_process(cmd_str):
        """
        Base class static constructor. Launch the calling class as a
        separate OS level process. This method combines the derived class
        command string with the common python interpreter command.
        @param cmd_string The python command sequence to import, create and
        run a derived class object.
        @retval a Popen object representing the dirver process.
        """

        # Launch a separate python interpreter, executing the calling
        # class command string.
        spawnargs = ['bin/python', '-c', cmd_str]
        return Popen(spawnargs, close_fds=True)
        
    def __init__(self, driver_module, driver_class, ppid):
        """
        @param driver_module The python module containing the driver code.
        @param driver_class The python driver class.
        """
        self.driver_module = driver_module
        self.driver_class = driver_class
        self.ppid = ppid
        self.driver = None
        self.events = []
        self.messaging_started = False
        
    def construct_driver(self):
        """
        Attempt to import and construct the driver object based on
        configuration.
        @retval True if successful, False otherwise.
        """
        import_str = 'import %s as dvr_mod' % self.driver_module
        ctor_str = 'driver = dvr_mod.%s(self.send_event)' % self.driver_class
        try:
            exec import_str
            mi_logger.info('Imported driver module %s', self.driver_module)
            exec ctor_str
            mi_logger.info('Constructed driver %s', self.driver_class)
            
        except (ImportError, NameError, AttributeError) as e:
            mi_logger.error('Could not import/construct driver module %s, class %s.',
                      self.driver_module, self.driver_class)
            mi_logger.error('%s', str(e))
            return False

        else:
            self.driver = driver
            return True
            
    def start_messaging(self):
        """
        Initialize and start messaging resources for the driver, blocking
        until messaging terminates. Overridden in subclasses for
        specific messaging technologies. 
        """
        pass

    def stop_messaging(self):
        """
        Close messaging resource for the driver. Overridden in subclasses
        for specific messaging technologies.
        """
        pass

    def shutdown(self):
        """
        Shutdown function prior to process exit.
        """
        mi_logger.info('Driver process shutting down.')
        self.driver_module = None
        self.driver_class = None
        self.driver = None

    def check_parent(self):
        """
        Test for existence of original parent process, if ppid specified.
        """
        if self.ppid:
            try:
                os.kill(self.ppid, 0)
                
            except OSError:
                mi_logger.info('Driver process COULD NOT DETECT PARENT.')
                return False
        
        return True

    def cmd_driver(self, msg):
        """
        Process a command message against the driver. If the command
        exists as a driver attribute, call it passing supplied args and
        kwargs and returning the driver result. Special messages that are
        not forwarded to the driver are:
        'stop_driver_process' - signal to close messaging and terminate.
        'test_events' - populate event queue with test data.
        'process_echo' - echos the message back.
        If the command is not found in the driver, an echo message is
        replied to the client.
        @param msg A driver command message.
        @retval The driver command result.
        """
        cmd = msg.get('cmd', None)
        args = msg.get('args', None)
        kwargs = msg.get('kwargs', None)
        cmd_func = getattr(self.driver, cmd, None)
        mi_logger.debug("DriverProcess.cmd_driver(): cmd=%s, cmd_func=%s" %(cmd, cmd_func))
        if cmd == 'stop_driver_process':
            self.stop_messaging()
            return'stop_driver_process'
        elif cmd == 'test_events':
            events = kwargs['events']
            self.events += events
            reply = 'test_events'
        elif cmd == 'process_echo':
            reply = 'process_echo: %s' % str(args[0])
        elif cmd_func:
            try:
                reply = cmd_func(*args, **kwargs)
            except Exception as e:
                reply = e
                event = {
                    'type' : DriverAsyncEvent.ERROR,
                    'value' : str(e),
                    'exception' : e,
                    'time' : time.time()
                }
                self.send_event(event)
                
        else:
<<<<<<< HEAD
            reply = 'Unknown driver command: %s' % cmd
=======
            reply = UnknownCommandError('Unknown driver command.')
            event = {
                'type' : DriverAsyncEvent.ERROR,
                'value' : str(reply),
                'exception' : reply,
                'time' : time.time()
            }
            self.send_event(event)
>>>>>>> 47d3afe7
        
        return reply        
            
    def send_event(self, evt):
        """
        Append an event to the list to be sent by the event threaed.
        """
        self.events.append(evt)
            
    def run(self):
        """
        Process entry point. Construct driver and start messaging loops.
        Periodically check messaging is going and parent exists if
        specified.
        """
        
        mi_logger.info('Driver process started.')
        
        def shand(signum, frame):
            mi_logger.info('DRIVER GOT SIGINT')        
        signal.signal(signal.SIGINT, shand)

        if self.construct_driver():
            self.start_messaging()
            while self.messaging_started:
                if self.check_parent():
                    time.sleep(2)
                else:
                    self.stop_messaging()
                    break
            
        self.shutdown()
        time.sleep(1)
        os._exit(0)
        <|MERGE_RESOLUTION|>--- conflicted
+++ resolved
@@ -162,9 +162,6 @@
                 self.send_event(event)
                 
         else:
-<<<<<<< HEAD
-            reply = 'Unknown driver command: %s' % cmd
-=======
             reply = UnknownCommandError('Unknown driver command.')
             event = {
                 'type' : DriverAsyncEvent.ERROR,
@@ -173,7 +170,6 @@
                 'time' : time.time()
             }
             self.send_event(event)
->>>>>>> 47d3afe7
         
         return reply        
             
