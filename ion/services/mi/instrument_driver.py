#!/usr/bin/env python

"""
@package ion.services.mi.instrument_driver Instrument driver structures
@file ion/services/mi/instrument_driver.py
@author Steve Foley
@author Edward Hunter
@brief Instrument driver classes that provide structure towards interaction
with individual instruments in the system.
"""

__author__ = 'Steve Foley'
__license__ = 'Apache 2.0'

import logging
from ion.services.mi.common import BaseEnum, InstErrorCode
from ion.services.mi.exceptions import InstrumentConnectionException 
from ion.services.mi.exceptions import RequiredParameterException 
from ion.services.mi.common import DEFAULT_TIMEOUT
from ion.services.mi.instrument_fsm_args import InstrumentFSM


mi_logger = logging.getLogger('mi_logger')

class DriverChannel(BaseEnum):
    """Common channels for all sensors. Driver subclasses contain a subset."""
    INSTRUMENT = 'CHANNEL_INSTRUMENT'
    CTD = 'CHANNEL_CTD'
    ALL = 'CHANNEL_ALL'

class DriverCommand(BaseEnum):
    """Common driver commands
    
    Commands and events should have unique strings that either indicate
    something or can be used in some other rational fashion."""
    
    ACQUIRE_SAMPLE = 'DRIVER_CMD_ACQUIRE_SAMPLE'
    START_AUTO_SAMPLING = 'DRIVER_CMD_START_AUTO_SAMPLING'
    STOP_AUTO_SAMPLING = 'DRIVER_CMD_STOP_AUTO_SAMPLING'
    TEST = 'DRIVER_CMD_TEST'
    CALIBRATE = 'DRIVER_CMD_CALIBRATE'
    RESET = 'DRIVER_CMD_RESET'
    GET = 'DRIVER_CMD_GET'
    SET = 'DRIVER_CMD_SET'
    GET_STATUS = 'DRIVER_CMD_GET_STATUS'
    GET_METADATA = 'DRIVER_CMD_GET_METADATA'
    UPDATE_PARAMS = 'DRIVER_CMD_UPDATE_PARAMS'
    TEST_ERRORS = 'DRIVER_CMD_TEST_ERRORS'    

class DriverState(BaseEnum):
    """Common driver state enum"""
    
    UNCONFIGURED = 'DRIVER_STATE_UNCONFIGURED'
    DISCONNECTED = 'DRIVER_STATE_DISCONNECTED'
    CONNECTING = 'DRIVER_STATE_CONNECTING'
    DISCONNECTING = 'DRIVER_STATE_DISCONNECTING'
    CONNECTED = 'DRIVER_STATE_CONNECTED'
    ACQUIRE_SAMPLE = 'DRIVER_STATE_ACQUIRE_SAMPLE'
    UPDATE_PARAMS = 'DRIVER_STATE_UPDATE_PARAMS'
    SET = 'DRIVER_STATE_SET'
    AUTOSAMPLE = 'DRIVER_STATE_AUTOSAMPLE'
    TEST = 'DRIVER_STATE_TEST'
    CALIBRATE = 'DRIVER_STATE_CALIBRATE'
    DETACHED = 'DRIVER_STATE_DETACHED'
    COMMAND = 'DRIVER_STATE_COMMAND'

class DriverEvent(BaseEnum):
    """Common driver event enum
    
    Commands and events should have unique strings that either indicate
    something or can be used in some other rational fashion."""
    
    CONFIGURE = 'DRIVER_EVENT_CONFIGURE'
    INITIALIZE = 'DRIVER_EVENT_INITIALIZE'
    CONNECT = 'DRIVER_EVENT_CONNECT'
    CONNECTION_COMPLETE = 'DRIVER_EVENT_CONNECTION_COMPLETE'
    CONNECTION_FAILED = 'DRIVER_EVENT_CONNECTION_FAILED'
    CONNECTION_LOST = 'DRIVER_CONNECTION_LOST'
    DISCONNECT = 'DRIVER_EVENT_DISCONNECT'
    DISCONNECT_COMPLETE = 'DRIVER_EVENT_DISCONNECT_COMPLETE'
    DISCONNECT_FAILED = 'DRIVER_EVENT_DISCONNECT_FAILED'
    PROMPTED = 'DRIVER_EVENT_PROMPTED'
    DATA_RECEIVED = 'DRIVER_EVENT_DATA_RECEIVED'
    COMMAND_RECEIVED = 'DRIVER_EVENT_COMMAND_RECEIVED'
    RESPONSE_TIMEOUT = 'DRIVER_EVENT_RESPONSE_TIMEOUT'
    SET = 'DRIVER_EVENT_SET'
    GET = 'DRIVER_EVENT_GET'
    EXECUTE = 'DRIVER_EVENT_EXECUTE'
    ACQUIRE_SAMPLE = 'DRIVER_EVENT_ACQUIRE_SAMPLE'
    START_AUTOSAMPLE = 'DRIVER_EVENT_START_AUTOSAMPLE'
    STOP_AUTOSAMPLE = 'DRIVER_EVENT_STOP_AUTOSAMPLE'
    TEST = 'DRIVER_EVENT_TEST'
    STOP_TEST = 'DRIVER_EVENT_STOP_TEST'
    CALIBRATE = 'DRIVER_EVENT_CALIBRATE'
    RESET = 'DRIVER_EVENT_RESET'
    ENTER = 'DRIVER_EVENT_ENTER'
    EXIT = 'DRIVER_EVENT_EXIT'
    ATTACH = 'DRIVER_EVENT_ATTACH'
    DETACH = 'DRIVER_EVENT_DETACH'
    UPDATE_PARAMS = 'DRIVER_EVENT_UPDATE_PARAMS'
    

class DriverStatus(BaseEnum):
    """Common driver status enum"""
    
    DRIVER_VERSION = 'DRIVER_STATUS_DRIVER_VERSION'
    DRIVER_STATE = 'DRIVER_STATUS_DRIVER_STATE'
    OBSERVATORY_STATE = 'DRIVER_STATUS_OBSERVATORY_STATE'
    DRIVER_ALARMS = 'DRIVER_STATUS_DRIVER_ALARMS'
    ALL = 'DRIVER_STATUS_ALL'


class DriverParameter(BaseEnum):
    """Common driver parameter enum"""
    
    ALL = 'DRIVER_PARAMETER_ALL'


class ObservatoryState(BaseEnum):
    """The status of a device in observatory mode"""
    
    NONE = 'OBSERVATORY_STATUS_NONE'
    STANDBY = 'OBSERVATORY_STATUS_STANDBY'
    STREAMING = 'OBSERVATORY_STATUS_STREAMING'
    TESTING = 'OBSERVATORY_STATUS_TESTING'
    CALIBRATING = 'OBSERVATORY_STATUS_CALIBRATING'
    UPDATING = 'OBSERVATORY_STATUS_UPDATING'
    ACQUIRING = 'OBSERVATORY_STATUS_ACQUIRING'
    UNKNOWN = 'OBSERVATORY_STATUS_UNKNOWN'

class ConnectionState(BaseEnum):
    CONNECTED = 'CONNECTION_STATE_CONNECTED'
    CONNECTIING = 'CONNECTION_STATE_CONNECTING'
    DISCONNECTED = 'CONNECTION_STATE_DISCONNECTED'
    DISCONNECTING = 'CONNECTION_STATE_DISCONNECTING'
    UNKNOWN = 'CONNECTION_STATE_UNKNOWN'
    
class ConnectionEvent(BaseEnum):
    CONNECT = 'CONNECTION_EVENT_CONNECT'
    DISCONNECT = 'CONNECTION_EVENT_DISCONNECT'
    ENTER_STATE = 'CONNECTION_EVENT_ENTER'
    EXIT_STATE = 'CONNECTION_EVENT_EXIT'
    
"""
TODO:
Do we want timeouts in the driver interface. timeout=DEFAULT_TIMEOUT.
How would we provide such behavior?
"""

class InstrumentDriver(object):
    """The base instrument driver class
    
    This is intended to be extended where necessary to provide a coherent
    driver for interfacing between the instrument and the instrument agent.
    Think of this class as encapsulating the session layer of the instrument
    interaction.
    
    @see https://confluence.oceanobservatories.org/display/syseng/CIAD+SA+SV+Instrument+Driver+Interface
    """

    def __init__(self, evt_callback):

        # Instrument channel dict.
        # A dictionary of channel-name keys and channel protocol object values.
        # We need to change this to protocol or connection name, rather than channel.
        self.channels = {}
        """@todo clean this up as chan_map gets used more"""
        
        self.chan_map = {}
        """The channel to protocol mapping"""
        
        self.send_event = evt_callback
        """The callback method that the protocol uses to alert the driver to
        events"""
        
        self.instrument_commands = None
        """A BaseEnum-derived class of the acceptable commands"""
        
        self.instrument_parameters = None
        """A BaseEnum-derived class of the acceptable parameters"""
    
        self.instrument_channels = None
        """A BaseEnum-derived class of the acceptable channels"""
        
        self.instrument_errors = None
        """A BaseEnum-derived class of the acceptable errors"""
        
        self.instrument_states = None
        """A BaseEnum-derived class of the acceptable channel states"""
        
        self.instrument_active_states = []
        """A list of the active states found in the BaseEnum-derived state
        class"""
        
        self.state_map = None
        """An optional mapping of specific driver states to DriverState enums"""
        
        # Below are old members with comments from EH.
        #
        # Protocol will create and own the connection it fronts.
        #self.instrument_connection = None
        #"""An object for manipulating connect and disconnect to an instrument"""
        # This is the self.channels member above. Change name. A dict of protocols.
        #self.instrument_protocol = None
        #"""The instrument-specific protocol object"""
        # This is supplied by the driver process that contains and creates the driver.
        #self.instrument_comms_method = None
        #"""The communications method formatting object"""
        # Probably an enum class with execute commands that are possible.
        #self.instrument_commands = None
        #"""The instrument-specific command list"""
        # Ditch this.
        #self.instrument_metadata_parameters = None
        #"""The instrument-specific metadata parameter list"""
        # To be added. A dictionary or class that knows how to match, parse and format all of its params.
        #self.instrument_parameters = None
        #"""The instrument-specific parameter list"""
        # TBD.
        #self.instrument_channels = None
        #"""The instrument-specific channel list"""
        # Why bother, make errors draw from the common list.
        #self.instrument_errors = None
        #"""The instrument-specific error list"""
        # This should return the instrument commands enum values
        #self.instrument_capabilities = None
        #"""The instrument-specific capabilities list"""
        # TBD.
        #self.instrument_status = None
        #"""The instrument-specific status list"""
        
        # Do we need this also? Just use simple harmonizing logic
        # at driver level if there are multiple connections. If one connection,
        # one state machine.
        # Setup the state machine
        
        self.connection_fsm = InstrumentFSM(ConnectionState, ConnectionEvent,
                                        ConnectionEvent.ENTER_STATE,
                                        ConnectionEvent.EXIT_STATE,
                                        InstErrorCode.UNHANDLED_EVENT)
        self.connection_fsm.add_handler(ConnectionState.DISCONNECTED,
                                    ConnectionEvent.CONNECT,
                                    self._handler_disconnected_connect)
        self.connection_fsm.add_handler(ConnectionState.CONNECTED,
                                    ConnectionEvent.DISCONNECT,
                                    self._handler_connected_disconnect)
        self.connection_fsm.add_handler(ConnectionState.UNKNOWN,
                                    ConnectionEvent.CONNECT,
                                    self._handler_unknown_connect)
        self.connection_fsm.add_handler(ConnectionState.UNKNOWN,
                                    ConnectionEvent.DISCONNECT,
                                    self._handler_unknown_disconnect)
        self.connection_fsm.start(ConnectionState.UNKNOWN)
                              
        """
        self.driver_fsm.add_transition(DriverEvent.CONFIGURE,
                                       DriverState.UNCONFIGURED,
                                       action=self._handle_configure,
                                       next_state=DriverState.DISCONNECTED)
        self.driver_fsm.add_transition(DriverEvent.INITIALIZE,
                                       DriverState.DISCONNECTED,
                                       action=self._handle_initialize,
                                       next_state=DriverState.UNCONFIGURED)        
        self.driver_fsm.add_transition(DriverEvent.DISCONNECT_FAILED,
                                       DriverState.DISCONNECTING,
                                       action=self._handle_disconnect_failure,
                                       next_state=DriverState.CONNECTED) 
        self.driver_fsm.add_transition(DriverEvent.DISCONNECT_COMPLETE,
                                       DriverState.DISCONNECTING,
                                       action=self._handle_disconnect_success,
                                       next_state=DriverState.DISCONNECTED) 
        self.driver_fsm.add_transition(DriverEvent.DISCONNECT,
                                       DriverState.CONNECTED,
                                       action=self._handle_disconnect,
                                       next_state=DriverState.DISCONNECTING) 
        self.driver_fsm.add_transition(DriverEvent.CONNECT,
                                       DriverState.DISCONNECTED,
                                       action=self._handle_connect,
                                       next_state=DriverState.CONNECTING) 
        self.driver_fsm.add_transition(DriverEvent.CONNECTION_COMPLETE,
                                       DriverState.CONNECTING,
                                       action=self._handle_connect_success,
                                       next_state=DriverState.CONNECTED) 
        self.driver_fsm.add_transition(DriverEvent.CONNECTION_FAILED,
                                       DriverState.CONNECTING,
                                       action=self._handle_connect_failed,
                                       next_state=DriverState.DISCONNECTED) 
        self.driver_fsm.add_transition(DriverEvent.START_AUTOSAMPLE,
                                       DriverState.CONNECTED,
                                       action=self._handle_start_autosample,
                                       next_state=DriverState.AUTOSAMPLE) 
        self.driver_fsm.add_transition(DriverEvent.STOP_AUTOSAMPLE,
                                       DriverState.AUTOSAMPLE,
                                       action=self._handle_stop_autosample,
                                       next_state=DriverState.CONNECTED) 
        self.driver_fsm.add_transition(DriverEvent.CONNECTION_LOST,
                                       DriverState.AUTOSAMPLE,
                                       action=self._handle_connection_lost,
                                       next_state=DriverState.DISCONNECTED) 
        self.driver_fsm.add_transition(DriverEvent.CONNECTION_LOST,
                                       DriverState.CONNECTED,
                                       action=self._handle_connection_lost,
                                       next_state=DriverState.DISCONNECTED) 
        
        self.driver_fsm.add_transition(DriverEvent.DATA_RECEIVED,
                                       DriverState.CONNECTED,
                                       action=self._handle_data_received,
                                       next_state=DriverState.CONNECTED)
        self.driver_fsm.add_transition(DriverEvent.DATA_RECEIVED,
                                       DriverState.AUTOSAMPLE,
                                       action=self._handle_data_received,
                                       next_state=DriverState.AUTOSAMPLE)
        self.driver_fsm.add_transition(DriverEvent.GET,
                                       DriverState.CONNECTED,
                                       action=self._handle_get,
                                       next_state=DriverState.CONNECTED) 
        self.driver_fsm.add_transition(DriverEvent.SET,
                                       DriverState.CONNECTED,
                                       action=self._handle_set,
                                       next_state=DriverState.CONNECTED) 
        self.driver_fsm.add_transition(DriverEvent.ACQUIRE_SAMPLE,
                                       DriverState.CONNECTED,
                                       action=self._handle_acquire_sample,
                                       next_state=DriverState.CONNECTED) 
        self.driver_fsm.add_transition(DriverEvent.TEST,
                                       DriverState.CONNECTED,
                                       action=self._handle_test,
                                       next_state=DriverState.CONNECTED) 
        self.driver_fsm.add_transition(DriverEvent.CALIBRATE,
                                       DriverState.CONNECTED,
                                       action=self._handle_calibrate,
                                       next_state=DriverState.CONNECTED) 

        self.driver_fsm.add_transition_catch(DriverEvent.RESET,
                                       action=self._handle_reset,
                                       next_state=DriverState.UNCONFIGURED)    
        """
        
    ########################################################################
    # Channel connection interface.
    ########################################################################
    
    def initialize(self, channels=None, *args, **kwargs):
        """
        Reset the given device channels to an unconnected, unconfigured state.
        @param channels List of channel names to initialize, by default
                        [DriverChannel.INSTRUMENT]
        @retval a dict with keys equal to the requested channels and values
        corresponding the the initialization of the corresponding channels.
        """
<<<<<<< HEAD

        channels = channels or [DriverChannel.INSTRUMENT]

        (result, valid_channels) = self._check_channel_args(channels)

        for channel in valid_channels:
            result[channel] = self.chan_map[channel].initialize(*args, **kwargs)

        return result
=======
        mi_logger.debug("Issuing empty initialize...")

>>>>>>> e1deb748

    def configure(self, configs, *args, **kwargs):
        """
        Configure the driver for communications with the device channels
        indicated in the keys of the configs dict.
        @param configs A dict containing channel name keys, with
        dict values containing the comms configuration for the named channel.
<<<<<<< HEAD
        """

        channels = configs.keys()

        (result, valid_channels) = self._check_channel_args(channels)

        for channel in valid_channels:
            config = configs[channel]
            result[channel] = self.chan_map[channel].configure(config,
                                                               *args, **kwargs)

        return result

    def connect(self, channels=None, *args, **kwargs):
        """
        Establish communications with the given device channels.
        @param channels List of channel names to connect, by default
                        [DriverChannel.INSTRUMENT]
        """

        channels = channels or [DriverChannel.INSTRUMENT]

        (result, valid_channels) = self._check_channel_args(channels)

        for channel in valid_channels:
            result[channel] = self.chan_map[channel].connect(*args, **kwargs)

        return result

=======
        @param timeout Number of seconds before this operation times out
        @retval Dict of channels and configure outputs
        @throws RequiredParameterException On missing parameters in config
        """
        assert configs != None
        
        mi_logger.debug("Issuing base configure...")
        try:
            channels = configs.keys()
            (result, valid_channels) = self._check_channel_args(channels)
    
            for channel in valid_channels:
                config = configs[channel]
                result[channel] = self.chan_map[channel].configure(config, *args, **kwargs)
                    
        except (RequiredParameterException, TypeError):
            result = InstErrorCode.REQUIRED_PARAMETER

        return result
        
    def connect(self, channels=None, *args, **kwargs):
        """
        Establish communications with a device channel.
        @param channels List of channel names to connect.
        @param timeout Number of seconds before this operation times out
        @retval Dict of channels and configure outputs
        @throws RequiredParameterException on missing connection parameter
        """
        if channels == None:
            channels = [DriverChannel.INSTRUMENT]
            
        mi_logger.debug("Issuing base connect...")
        try:
            (result, valid_channels) = self._check_channel_args(channels)

            for channel in valid_channels:
                result[channel] = self.chan_map[channel].connect(*args, **kwargs)
                
            self.connection_fsm.on_event(ConnectionEvent.CONNECT)
        except RequiredParameterException:
            result = InstErrorCode.REQUIRED_PARAMETER
                
        return result
    
>>>>>>> e1deb748
    def disconnect(self, channels=None, *args, **kwargs):
        """
        Disconnect communications with the given device channels.
        @param channels List of channel names to disconnect, by default
                        [DriverChannel.INSTRUMENT]
        """
<<<<<<< HEAD
=======
        if channels == None:
            channels = [DriverChannel.INSTRUMENT]

        mi_logger.debug("Issuing empty disconnect...")
        self.connection_fsm.on_event(ConnectionEvent.DISCONNECT)
>>>>>>> e1deb748

        channels = channels or [DriverChannel.INSTRUMENT]

        (result, valid_channels) = self._check_channel_args(channels)

        for channel in valid_channels:
            result[channel] = self.chan_map[channel].disconnect(*args,
                                                                **kwargs)

        return result

    def detach(self, channels=None, *args, **kwargs):
        """
        Disconnect communications with the given device channels.
        @param channels List of channel names to disconnect, by default
                        [DriverChannel.INSTRUMENT]
        """
<<<<<<< HEAD

        channels = channels or [DriverChannel.INSTRUMENT]

        (result, valid_channels) = self._check_channel_args(channels)

        for channel in valid_channels:
            result[channel] = self.chan_map[channel].detach(*args, **kwargs)

        return result
=======
        mi_logger.debug("Issuing empty detach...")
>>>>>>> e1deb748

    ########################################################################
    # Channel command interface.
    ########################################################################

    def get(self, params, *args, **kwargs):
        """
        Gets the value of the requested parameters. The general form of
        params should be a list of tuples (c,p) where c and p are channels
        and parameters in the self.instrument_channels and
        self.instrument_parameters lists respectively.
        """
        (result, valid_params) = self._check_get_args(params)

        if mi_logger.isEnabledFor(logging.DEBUG):
            mi_logger.debug("result=%s  valid_params=%s" %
                            (str(result), str(valid_params)))

        for (channel, parameters) in valid_params:
            proto = self.chan_map[channel]
            # ask channel's protocol to get the values for these parameters:
            proto_result = proto.get(parameters, *args, **kwargs)
            for parameter in parameters:
                result[(channel, parameter)] = proto_result[parameter]

        return result

    def set(self, params, *args, **kwargs):
        """
        Sets parameters in this driver.

        @param params A dict of (c,p):v entries where c and p are channels and
        parameters in the self.instrument_channels and
        self.instrument_parameters lists respectively,
        and v is the desired value for such (c,p) pair. For example:
          {
            ("MyChannel.CHAN1", MyParam.PARAM1): 123,
            ("MyChannel.CHAN1", MyParam.PARAM4): 456,
            ("MyChannel.CHAN3", MyParam.PARAM5): 789,
          }
        """
        (result, valid_params) = self._check_set_args(params)

        if mi_logger.isEnabledFor(logging.DEBUG):
            mi_logger.debug("result=%s  valid_params=%s" %
                            (str(result), str(valid_params)))

        for channel in valid_params:
            parameters = valid_params[channel]
            proto = self.chan_map[channel]
            # ask channel's protocol to set the values for these parameters:
            proto_result = proto.set(parameters, *args, **kwargs)
            for parameter in parameters.keys():
                result[(channel, parameter)] = proto_result[parameter]

        return result

    def execute_acquire_sample(self, channels, *args, **kwargs):
        """
        """
        pass

    def execute_start_autosample(self, channels, *args, **kwargs):
        """
        """
        pass

    def execute_stop_autosample(self, channels, *args, **kwargs):
        """
        """
        pass

    def execute_test(self, channels, *args, **kwargs):
        """
        """
        pass
    
    def execute_direct(self, channels, *args, **kwargs):
        """
        """
        pass
        
    ################################
    # Announcement callback from protocol
    ################################
    def protocol_callback(self, event):
        """The callback method that the protocol calls when there is some sort
        of event worth notifying the driver about.
        
        @param event The event object from the event service
        @todo Make event a real event object of some sort instead of the hack
        tuple of (DriverAnnouncement enum, any error code, message)
        """
    
    
    ########################################################################
    # TBD.
    ########################################################################    
        
    def get_resource_commands(self):
        """
        Gets the list of (channel, cmd) pairs gathered from all the
        channels in this driver.
        """
        result = []
        for channel in self.get_channels():
            cmds = self.chan_map[channel].get_resource_commands()
            if cmds:
                result.extend([(channel, cmd) for cmd in cmds])
        return result

    def get_resource_params(self):
        """
        Gets the list of (channel, param) pairs gathered from all the
        channels in this driver.
        """
        result = []
        for channel in self.get_channels():
            params = self.chan_map[channel].get_resource_params()
            if params:
                result.extend([(channel, param) for param in params])
        return result

    def get_capabilities(self, channels, *args, **kwargs):
        """
        @param timeout Number of seconds before this operation times out
        """
        pass

    def get_channels(self):
        """
        """
        return self.instrument_channels.list()
    
    def get_active_channels(self):
        """Get a list of channels that are in some form of an active state
        
        @retval a list of channels that are in an active state
        """
        result = []
        chan_state_dict = self.get_current_state([DriverChannel.ALL])
        for chan in chan_state_dict.keys:
            if chan_state_dict[chan] in self.instrument_active_states:
                result.append[chan]
            
        return result
    
    def get_current_state(self, channels=None):
        """Get the current state of the instrument
        
        @param channels A list of the channels of interest, values from the
        specific driver's channel enumeration list. Default is DriverChannel.INSTRUMENT
        @retval result A dict of {channel_name:state}. If disconnected,
        {DriverChannel.INSTRUMENT:ConnectionState.DISCONNECTED
        @throws RequiredParameterException When a parameter is missing
        """

        if (channels == None):
            channels = [DriverChannel.INSTRUMENT]
        
        (result, valid_channels) = self._check_channel_args(channels)
        if self.connection_fsm.get_current_state() == ConnectionState.DISCONNECTED:
            return {DriverChannel.INSTRUMENT:ConnectionState.DISCONNECTED}

        for channel in valid_channels:
            result[channel] = self.chan_map[channel].get_current_state()

            # lookup the driver state if there is a mapping
            if (self.state_map):
                result[channel] = self.state_map[result[channel]]
                
        return result
    
    ########################################################################
    # Private helpers.
    ######################################################################## 
    def _check_channel_args(self, channels):
        """Checks the channel arguments that are supplied
        
        They should be:
        a. In the self.instrument_channel enum
        b. Have a specific channel or DriverChannel.ALL or DriverChannel.INSTRUMENT
        @param channels The list of channels that are being checked for validity
        @retval A tuple of dicts. The first element is a dict of invalid
        channel IDs mapped to an INVALID_CHANNEL error code. The second
        element is a list of valid channels. Example:
        ({Channel.BAD_NAME:InstErrorCode.INVALID_CHANNEL},[Channel.CHAN1])
        @throws RequiredParameterException If the arguments are missing or invalid
        """
        valid_channels = []
        invalid_chan_dict = {}
        
        if (channels == None) or (not isinstance(channels, (list, tuple))):
            raise RequiredParameterException()
            
        elif len(channels) == 0:
            raise RequiredParameterException()
            
        else:
            clist = self.instrument_channels.list()
            
            if DriverChannel.ALL in clist:
                clist.remove(DriverChannel.ALL)
                
            # Expand "ALL" channel keys.
            if DriverChannel.ALL in channels:
                channels = clist
                channels.remove(DriverChannel.INSTRUMENT)
                #channels += clist
                #channels = [c for c in channels if c != DriverChannel.ALL]

            # Make unique
            channels = list(set(channels))

            # Separate valid and invalid channels.
            for c in channels:
                if c in clist:
                    valid_channels.append(c)
                else:
                    invalid_chan_dict[c] = InstErrorCode.INVALID_CHANNEL
                
        return (invalid_chan_dict, valid_channels)

    def _check_get_args(self, params):
        """
        Checks the params arguments that are supplied.

        @param params A list of tuples (c,p) where c and p are channels and
        parameters in the self.instrument_channels and
        self.instrument_parameters lists respectively.

        @retval A tuple (result, valid_params) where:

        result: an empty dict if the given params arguments is valid;
        otherwise something like:
          { ("bad_channel", "whatever") : InstErrorCode.INVALID_CHANNEL }

        valid_params: a list of tuples (c,pp) where pp is the list of
        parameters associated to channel c in the given params argument,
        for example:
          [ ("MyChannel.CHAN1", [MyParam.PARAM1, MyParam.PARAM4]),
            ("MyChannel.CHAN3", [MyParam.PARAM5]),
          ]
        The list-per-channel allows the caller to pass such list of params in
        one single invocation to the corresponding protocol operation.
        """

        if params == None or not isinstance(params, (list, tuple)):
            raise RequiredParameterException()

        if len(params) == 0:
            raise RequiredParameterException()

        # my list of params excluding ALL
        plist = [p for p in self.instrument_parameters.list() if p !=
                DriverParameter.ALL]

        # my list of channels excluding ALL
        clist = [c for c in self.instrument_channels.list() if c !=
                DriverChannel.ALL]

        # Expand and remove "ALL" channel specifiers.
        params += [(c, parameter) for (channel, parameter) in params
            if channel == DriverChannel.ALL for c in clist]
        params = [(c, p) for (c, p) in params if c != DriverChannel.ALL]

        # Expand and remove "ALL" parameter specifiers.
        params += [(channel, p) for (channel, parameter) in params
            if parameter == DriverParameter.ALL for p in plist]
        params = [(c, p) for (c, p) in params if p != DriverParameter.ALL]

        # Make list unique.
        params = list(set(params))

        # Separate invalid params.
        invalid_params = [(c, p) for (c, p) in params if c in clist and p not in plist]
        invalid_channels = [(c, p) for (c, p) in params if c not in clist]

        # get valid params:
        chan_params_map = {}
        for (c, p) in params:
            if c in clist and p in plist:
                pp = chan_params_map.get(c, [])
                pp.append(p)
                chan_params_map[c] = pp
        valid_params = chan_params_map.items()

        # Build result
        result = {}
        for (c, p) in invalid_params:
            result[(c, p)] = InstErrorCode.INVALID_PARAMETER
        for (c, p) in invalid_channels:
            result[(c, p)] = InstErrorCode.INVALID_CHANNEL

        return (result, valid_params)

    def _check_set_args(self, params):
        """
        Checks the params arguments that are supplied.

        @param params A dict of (c,p):v entries where c and p are channels and
        parameters in the self.instrument_channels and
        self.instrument_parameters lists respectively,
        and v is the desired value for such (c,p) pair. For example:
          {
            ("MyChannel.CHAN1", MyParam.PARAM1): 123,
            ("MyChannel.CHAN1", MyParam.PARAM4): 456,
            ("MyChannel.CHAN3", MyParam.PARAM5): 789,
          }

        @retval A tuple (result, valid_params) where:

        result: an empty dict if the given params arguments is valid;
        otherwise something like:
          { ("bad_channel", "whatever") : InstErrorCode.INVALID_CHANNEL }

        valid_params: a dict of c:pp entries where pp is the dict of p:v
        entries for each parameter p and desired value v associated to channel
        c in the given params argument,
        for example:
          { "MyChannel.CHAN1": {MyParam.PARAM1: 123, MyParam.PARAM4: 456},
            "MyChannel.CHAN3": {MyParam.PARAM5: 789},
          }
        The dict-per-channel allows the caller to pass such dict in
        one single invocation to the corresponding protocol operation.
        """
        #
        # NOTE: validation of values NOT done here; that can be a protocol's
        # responsibility.
        #

        if params == None or not isinstance(params, dict):
            raise RequiredParameterException()

        if len(params) == 0:
            raise RequiredParameterException()

        # my list of params excluding ALL
        plist = [p for p in self.instrument_parameters.list() if p !=
                DriverParameter.ALL]

        # my list of channels excluding ALL
        clist = [c for c in self.instrument_channels.list() if c !=
                DriverChannel.ALL]

        result = {}

        # c_map = { c: [(p1,v1), (p2,v2)...], ... }, will help check for
        # duplicate parameters per channel
        c_map = {}
        for (channel, param) in params.keys():
            value = params[(channel, param)]

            if param == DriverParameter.ALL:
                params_for_channels = plist
            elif not param in plist:
                result[(channel, param)] = InstErrorCode.INVALID_PARAMETER
                continue
            else:
                params_for_channels = [param]

            if channel == DriverChannel.ALL:
                channels = clist
            elif not channel in clist:
                result[(channel, param)] = InstErrorCode.INVALID_CHANNEL
                continue
            else:
                channels = [channel]

            for c in channels:
                # update the list for each channel in this pass:
                pp = c_map.get(c, [])
                for p in params_for_channels:
                    pp.append((p, value))
                c_map[c] = pp

        # finally, while checking for duplicate parameters-per-channel,
        # construct valid_params based on c_map, but this time with a
        # dict for each channel:
        # valid_params = { c: {p1:v1, p2:v2, ...}, ... }
        valid_params = {}
        for c in c_map.keys():
            # check for any duplicate parameters per channel:
            pp = c_map[c]
            ps, vs = zip(*pp)
            if len(ps) > len(set(ps)):
                # pick any of the duplicate parameters to report error:
                dups = list(ps)
                for p in list(set(ps)):
                    dups.remove(p)
                bad_param = dups[0]
                result[(c, bad_param)] = InstErrorCode.DUPLICATE_PARAMETER
            else:
                pv_dict = {}
                for (p, v) in pp:
                    pv_dict[p] = v
                valid_params[c] = pv_dict

        return (result, valid_params)

    #######################
    # State change handlers
    #######################
    def _handler_connected_disconnect(self, *args, **kwards):
        """Handle connected state with disconnect event"""
        return (ConnectionState.DISCONNECTED, None)
        
    def _handler_disconnected_connect(self, *args, **kwards):
        """Handle connected state with disconnect event"""
        return(ConnectionState.CONNECTED, None)
        
    def _handler_unknown_disconnect(self, *args, **kwards):
        """Handle connected state with disconnect event"""
        return (ConnectionState.DISCONNECTED, None)
        
    def _handler_unknown_connect(self, *args, **kwards):
        """Handle connected state with disconnect event"""
        return(ConnectionState.CONNECTED, None)<|MERGE_RESOLUTION|>--- conflicted
+++ resolved
@@ -347,7 +347,6 @@
         @retval a dict with keys equal to the requested channels and values
         corresponding the the initialization of the corresponding channels.
         """
-<<<<<<< HEAD
 
         channels = channels or [DriverChannel.INSTRUMENT]
 
@@ -357,10 +356,6 @@
             result[channel] = self.chan_map[channel].initialize(*args, **kwargs)
 
         return result
-=======
-        mi_logger.debug("Issuing empty initialize...")
-
->>>>>>> e1deb748
 
     def configure(self, configs, *args, **kwargs):
         """
@@ -368,17 +363,24 @@
         indicated in the keys of the configs dict.
         @param configs A dict containing channel name keys, with
         dict values containing the comms configuration for the named channel.
-<<<<<<< HEAD
-        """
+        @retval Dict of channels and configure outputs
+        @throws RequiredParameterException On missing parameters in config
+        """
+        assert isinstance(configs, dict)
+
+        mi_logger.debug("Issuing base configure...")
 
         channels = configs.keys()
-
-        (result, valid_channels) = self._check_channel_args(channels)
-
-        for channel in valid_channels:
-            config = configs[channel]
-            result[channel] = self.chan_map[channel].configure(config,
-                                                               *args, **kwargs)
+        try:
+            (result, valid_channels) = self._check_channel_args(channels)
+
+            for channel in valid_channels:
+                config = configs[channel]
+                result[channel] = self.chan_map[channel].configure(
+                        config, *args, **kwargs)
+
+        except (RequiredParameterException, TypeError):
+            result = InstErrorCode.REQUIRED_PARAMETER
 
         return result
 
@@ -387,79 +389,36 @@
         Establish communications with the given device channels.
         @param channels List of channel names to connect, by default
                         [DriverChannel.INSTRUMENT]
-        """
-
-        channels = channels or [DriverChannel.INSTRUMENT]
-
-        (result, valid_channels) = self._check_channel_args(channels)
-
-        for channel in valid_channels:
-            result[channel] = self.chan_map[channel].connect(*args, **kwargs)
-
-        return result
-
-=======
-        @param timeout Number of seconds before this operation times out
-        @retval Dict of channels and configure outputs
-        @throws RequiredParameterException On missing parameters in config
-        """
-        assert configs != None
-        
-        mi_logger.debug("Issuing base configure...")
-        try:
-            channels = configs.keys()
-            (result, valid_channels) = self._check_channel_args(channels)
-    
-            for channel in valid_channels:
-                config = configs[channel]
-                result[channel] = self.chan_map[channel].configure(config, *args, **kwargs)
-                    
-        except (RequiredParameterException, TypeError):
-            result = InstErrorCode.REQUIRED_PARAMETER
-
-        return result
-        
-    def connect(self, channels=None, *args, **kwargs):
-        """
-        Establish communications with a device channel.
-        @param channels List of channel names to connect.
-        @param timeout Number of seconds before this operation times out
         @retval Dict of channels and configure outputs
         @throws RequiredParameterException on missing connection parameter
         """
-        if channels == None:
-            channels = [DriverChannel.INSTRUMENT]
-            
+
+        channels = channels or [DriverChannel.INSTRUMENT]
+
         mi_logger.debug("Issuing base connect...")
         try:
             (result, valid_channels) = self._check_channel_args(channels)
 
             for channel in valid_channels:
-                result[channel] = self.chan_map[channel].connect(*args, **kwargs)
-                
+                result[channel] = self.chan_map[channel].connect(*args,
+                                                                 **kwargs)
+
             self.connection_fsm.on_event(ConnectionEvent.CONNECT)
         except RequiredParameterException:
             result = InstErrorCode.REQUIRED_PARAMETER
-                
-        return result
-    
->>>>>>> e1deb748
+
+        return result
+
     def disconnect(self, channels=None, *args, **kwargs):
         """
         Disconnect communications with the given device channels.
         @param channels List of channel names to disconnect, by default
                         [DriverChannel.INSTRUMENT]
         """
-<<<<<<< HEAD
-=======
-        if channels == None:
-            channels = [DriverChannel.INSTRUMENT]
+        channels = channels or [DriverChannel.INSTRUMENT]
 
         mi_logger.debug("Issuing empty disconnect...")
         self.connection_fsm.on_event(ConnectionEvent.DISCONNECT)
->>>>>>> e1deb748
-
-        channels = channels or [DriverChannel.INSTRUMENT]
 
         (result, valid_channels) = self._check_channel_args(channels)
 
@@ -475,9 +434,10 @@
         @param channels List of channel names to disconnect, by default
                         [DriverChannel.INSTRUMENT]
         """
-<<<<<<< HEAD
 
         channels = channels or [DriverChannel.INSTRUMENT]
+
+        mi_logger.debug("Issuing empty detach...")
 
         (result, valid_channels) = self._check_channel_args(channels)
 
@@ -485,9 +445,6 @@
             result[channel] = self.chan_map[channel].detach(*args, **kwargs)
 
         return result
-=======
-        mi_logger.debug("Issuing empty detach...")
->>>>>>> e1deb748
 
     ########################################################################
     # Channel command interface.
