from pyon.public import Container, log, IonObject
from interface.objects import CouchStorage, ProcessDefinition
from pyon.ion.stream import StandaloneStreamSubscriber
from prototype.sci_data.stream_defs import SBE37_CDM_stream_definition
from ion.processes.data.transforms.ctd.ctd_L2_salinity import SalinityTransform
from ion.processes.data.transforms.example_double_salinity import SalinityDoubler
from ion.processes.data.transforms.viz.google_dt import VizTransformGoogleDT
from ion.processes.data.transforms.viz.matplotlib_graphs import VizTransformMatplotlibGraphs
from ion.services.dm.utility.granule_utils import time_series_domain
from interface.services.coi.iresource_registry_service import ResourceRegistryServiceClient
from interface.services.dm.iingestion_management_service import IngestionManagementServiceClient
from interface.services.dm.ipubsub_management_service import PubsubManagementServiceClient
from interface.services.dm.idataset_management_service import DatasetManagementServiceClient
from interface.services.sa.idata_product_management_service import DataProductManagementServiceClient
from interface.services.sa.idata_process_management_service import DataProcessManagementServiceClient
from interface.services.sa.iinstrument_management_service import InstrumentManagementServiceClient
from interface.services.sa.idata_acquisition_management_service import DataAcquisitionManagementServiceClient
from interface.services.ans.iworkflow_management_service import WorkflowManagementServiceClient
from interface.services.dm.idata_retriever_service import DataRetrieverServiceClient
from interface.services.ans.ivisualization_service import VisualizationServiceClient
from interface.services.cei.iprocess_dispatcher_service import ProcessDispatcherServiceClient

from pyon.public import log
<<<<<<< HEAD
from seawater.gibbs import SP_from_cndr
from seawater.gibbs import cte
=======

from numpy.testing import assert_array_almost_equal
>>>>>>> b35830ad

from pyon.util.int_test import IonIntegrationTestCase
from pyon.public import CFG, RT, LCS, PRED
from pyon.core.exception import BadRequest, Inconsistent

import imghdr
import gevent
import numpy
import simplejson
import base64

from interface.objects import Granule
from ion.services.dm.utility.granule.taxonomy import TaxyTool
from ion.services.dm.utility.granule.record_dictionary import RecordDictionaryTool
from pyon.util.containers import get_safe
from seawater.gibbs import SP_from_cndr
from seawater.gibbs import cte


class VisualizationIntegrationTestHelper(IonIntegrationTestCase):

    def on_start(self):
        super(VisualizationIntegrationTestHelper, self).on_start()


    def create_ctd_input_stream_and_data_product(self, data_product_name='ctd_parsed'):

        cc = self.container
        assertions = self.assertTrue

        # Now create client to DataProductManagementService
        self.rrclient = ResourceRegistryServiceClient(node=self.container.node)
        self.damsclient = DataAcquisitionManagementServiceClient(node=self.container.node)
        self.pubsubclient =  PubsubManagementServiceClient(node=self.container.node)
        self.ingestclient = IngestionManagementServiceClient(node=self.container.node)
        self.imsclient = InstrumentManagementServiceClient(node=self.container.node)
        self.dataproductclient = DataProductManagementServiceClient(node=self.container.node)
        self.dataprocessclient = DataProcessManagementServiceClient(node=self.container.node)
        self.dataset_management =  DatasetManagementServiceClient(node=self.container.node)
        self.workflowclient = WorkflowManagementServiceClient(node=self.container.node)
        self.process_dispatcher = ProcessDispatcherServiceClient(node=self.container.node)
        self.vis_client = VisualizationServiceClient(node=self.container.node)


        #-------------------------------
        # Create CTD Parsed as the initial data product
        #-------------------------------
        # create a stream definition for the data from the ctd simulator
        ctd_pdict_id = self.dataset_management.read_parameter_dictionary_by_name('ctd_parsed_param_dict', id_only=True)
        ctd_stream_def_id = self.pubsubclient.create_stream_definition(name='Simulated CTD data', parameter_dictionary_id=ctd_pdict_id)


        log.debug('Creating new CDM data product with a stream definition')

        tdom, sdom = time_series_domain()

        dp_obj = IonObject(RT.DataProduct,
            name=data_product_name,
            description='ctd stream test',
            temporal_domain = tdom.dump(),
            spatial_domain = sdom.dump())

        ctd_parsed_data_product_id = self.dataproductclient.create_data_product(dp_obj, ctd_stream_def_id)

        log.debug('new ctd_parsed_data_product_id = %s' % ctd_parsed_data_product_id)

        #Only ever need one device for testing purposes.
        instDevice_obj,_ = self.rrclient.find_resources(restype=RT.InstrumentDevice, name='SBE37IMDevice')
        if instDevice_obj:
            instDevice_id = instDevice_obj[0]._id
        else:
            instDevice_obj = IonObject(RT.InstrumentDevice, name='SBE37IMDevice', description="SBE37IMDevice", serial_number="12345" )
            instDevice_id = self.imsclient.create_instrument_device(instrument_device=instDevice_obj)

        self.damsclient.assign_data_product(input_resource_id=instDevice_id, data_product_id=ctd_parsed_data_product_id)

        self.dataproductclient.activate_data_product_persistence(data_product_id=ctd_parsed_data_product_id)

        # Retrieve the id of the OUTPUT stream from the out Data Product
        stream_ids, _ = self.rrclient.find_objects(ctd_parsed_data_product_id, PRED.hasStream, None, True)
        assertions(len(stream_ids) > 0 )
        ctd_stream_id = stream_ids[0]

        return ctd_stream_id, ctd_parsed_data_product_id

    def start_simple_input_stream_process(self, ctd_stream_id):
        return self.start_input_stream_process(ctd_stream_id)

    def start_sinusoidal_input_stream_process(self, ctd_stream_id):
        return self.start_input_stream_process(ctd_stream_id, 'ion.processes.data.sinusoidal_stream_publisher', 'SinusoidalCtdPublisher')

    def start_input_stream_process(self, ctd_stream_id, module = 'ion.processes.data.ctd_stream_publisher', class_name= 'SimpleCtdPublisher'):
        ###
        ### Start the process for producing the CTD data
        ###
        # process definition for the ctd simulator...
        producer_definition = ProcessDefinition()
        producer_definition.executable = {
            'module':module,
            'class':class_name
        }

        ctd_sim_procdef_id = self.process_dispatcher.create_process_definition(process_definition=producer_definition)

        # Start the ctd simulator to produce some data
        configuration = {
            'process':{
                'stream_id':ctd_stream_id,
                }
        }

        ctd_sim_pid = self.process_dispatcher.schedule_process(process_definition_id=ctd_sim_procdef_id, configuration=configuration)

        return ctd_sim_pid

    def start_output_stream_and_listen(self, ctd_stream_id, data_product_stream_ids, message_count_per_stream=10):
        assertions = self.assertTrue
        exchange_name = 'workflow_test'

        ###
        ### Make a subscriber in the test to listen for transformed data
        ###

        salinity_subscription_id = self.pubsubclient.create_subscription(
                name = 'test workflow transformations',
                exchange_name = exchange_name,
                stream_ids = data_product_stream_ids
                )

        result = gevent.event.AsyncResult()
        results = []
        message_count = len(data_product_stream_ids) * message_count_per_stream

        def message_received(message, stream_route, stream_id):
            # Heads
            results.append(message)
            if len(results) >= message_count:   #Only wait for so many messages - per stream
                result.set(True)

        subscriber = StandaloneStreamSubscriber(exchange_name='workflow_test', callback=message_received)
        subscriber.xn.purge()
        self.addCleanup(subscriber.xn.delete)
        subscriber.start()

        # after the queue has been created it is safe to activate the subscription
        self.pubsubclient.activate_subscription(subscription_id=salinity_subscription_id)

        #Start the input stream process
        if ctd_stream_id is not None:
            ctd_sim_pid = self.start_simple_input_stream_process(ctd_stream_id)

        # Assert that we have received data
        assertions(result.get(timeout=30))

        # stop the flow parse the messages...
        if ctd_stream_id is not None:
            self.process_dispatcher.cancel_process(ctd_sim_pid) # kill the ctd simulator process - that is enough data

        self.pubsubclient.deactivate_subscription(subscription_id=salinity_subscription_id)

        subscriber.stop()

        return results


    def validate_messages(self, results):
        bin1 = numpy.array([])
        bin2 = numpy.array([])
        for message in results:
            rdt = RecordDictionaryTool.load_from_granule(message)
            if 'salinity' in message.data_producer_id:
                if 'double' in message.data_producer_id:
                    bin2 = numpy.append(bin2, rdt['salinity'])
                else:
                    bin1 = numpy.append(bin1, rdt['salinity'])



        assert_array_almost_equal(bin2, bin1 * 2.0)



    def validate_data_ingest_retrieve(self, dataset_id):

        assertions = self.assertTrue
        self.data_retriever = DataRetrieverServiceClient(node=self.container.node)

        #validate that data was ingested
        replay_granule = self.data_retriever.retrieve_last_granule(dataset_id)
        rdt = RecordDictionaryTool.load_from_granule(replay_granule)
        salinity = get_safe(rdt, 'salinity')
        assertions(salinity != None)

        #retrieve all the granules from the database and check the values
        replay_granule_all = self.data_retriever.retrieve(dataset_id)
        rdt = RecordDictionaryTool.load_from_granule(replay_granule_all)
        for k, v in rdt.iteritems():
            if k == 'salinity':
                for val in numpy.nditer(v):
                    assertions(val > 0)

    def create_salinity_data_process_definition(self):

        # Salinity: Data Process Definition

        #First look to see if it exists and if not, then create it
        dpd,_ = self.rrclient.find_resources(restype=RT.DataProcessDefinition, name='ctd_salinity')
        if len(dpd) > 0:
            return dpd[0]

        log.debug("Create data process definition SalinityTransform")
        dpd_obj = IonObject(RT.DataProcessDefinition,
            name='ctd_salinity',
            description='create a salinity data product',
            module='ion.processes.data.transforms.ctd.ctd_L2_salinity',
            class_name='SalinityTransform')
        try:
            ctd_L2_salinity_dprocdef_id = self.dataprocessclient.create_data_process_definition(dpd_obj)
        except Exception as ex:
            self.fail("failed to create new SalinityTransform data process definition: %s" %ex)

        # create a stream definition for the data from the salinity Transform
        self.dataset_management =  DatasetManagementServiceClient(node=self.container.node)
        ctd_pdict_id = self.dataset_management.read_parameter_dictionary_by_name('ctd_parsed_param_dict', id_only=True)
        sal_stream_def_id = self.pubsubclient.create_stream_definition(name='Salinity', parameter_dictionary_id=ctd_pdict_id)
        self.dataprocessclient.assign_stream_definition_to_data_process_definition(sal_stream_def_id, ctd_L2_salinity_dprocdef_id, binding='salinity' )

        return ctd_L2_salinity_dprocdef_id

    def create_salinity_doubler_data_process_definition(self):

        #First look to see if it exists and if not, then create it
        dpd,_ = self.rrclient.find_resources(restype=RT.DataProcessDefinition, name='salinity_doubler')
        if len(dpd) > 0:
            return dpd[0]

        # Salinity Doubler: Data Process Definition
        log.debug("Create data process definition SalinityDoublerTransform")
        dpd_obj = IonObject(RT.DataProcessDefinition,
            name='salinity_doubler',
            description='create a salinity doubler data product',
            module='ion.processes.data.transforms.example_double_salinity',
            class_name='SalinityDoubler')
        try:
            salinity_doubler_dprocdef_id = self.dataprocessclient.create_data_process_definition(dpd_obj)
        except Exception as ex:
            self.fail("failed to create new SalinityDoubler data process definition: %s" %ex)


        # create a stream definition for the data from the salinity Transform
        ctd_pdict_id = self.dataset_management.read_parameter_dictionary_by_name('ctd_parsed_param_dict', id_only=True)
        salinity_double_stream_def_id = self.pubsubclient.create_stream_definition(name='SalinityDoubler', parameter_dictionary_id=ctd_pdict_id)
        self.dataprocessclient.assign_stream_definition_to_data_process_definition(salinity_double_stream_def_id, salinity_doubler_dprocdef_id, binding='salinity' )

        return salinity_doubler_dprocdef_id


    def create_transform_process(self, data_process_definition_id, data_process_input_dp_id, stream_name):

        data_process_definition = self.rrclient.read(data_process_definition_id)

        # Find the link between the output Stream Definition resource and the Data Process Definition resource
        stream_ids,_ = self.rrclient.find_objects(data_process_definition._id, PRED.hasStreamDefinition, RT.StreamDefinition,  id_only=True)
        if not stream_ids:
            raise Inconsistent("The data process definition %s is missing an association to an output stream definition" % data_process_definition._id )
        process_output_stream_def_id = stream_ids[0]

        #Concatenate the name of the workflow and data process definition for the name of the data product output
        data_process_name = data_process_definition.name

        # Create the output data product of the transform

        tdom, sdom = time_series_domain()

        transform_dp_obj = IonObject(RT.DataProduct,
            name=data_process_name,
            description=data_process_definition.description,
            temporal_domain = tdom.dump(),
            spatial_domain = sdom.dump())

        transform_dp_id = self.dataproductclient.create_data_product(transform_dp_obj, process_output_stream_def_id)

        self.dataproductclient.activate_data_product_persistence(data_product_id=transform_dp_id)

        #last one out of the for loop is the output product id
        output_data_product_id = transform_dp_id

        # Create the  transform data process
        log.debug("create data_process and start it")
        data_process_id = self.dataprocessclient.create_data_process(data_process_definition._id, [data_process_input_dp_id], {stream_name:transform_dp_id})
        self.dataprocessclient.activate_data_process(data_process_id)


        #Find the id of the output data stream
        stream_ids, _ = self.rrclient.find_objects(transform_dp_id, PRED.hasStream, None, True)
        if not stream_ids:
            raise Inconsistent("The data process %s is missing an association to an output stream" % data_process_id )

        return data_process_id, output_data_product_id



    def create_google_dt_data_process_definition(self):

        #First look to see if it exists and if not, then create it
        self.dataset_management =  DatasetManagementServiceClient(node=self.container.node)
        dpd,_ = self.rrclient.find_resources(restype=RT.DataProcessDefinition, name='google_dt_transform')
        if len(dpd) > 0:
            return dpd[0]

        # Data Process Definition
        log.debug("Create data process definition GoogleDtTransform")
        dpd_obj = IonObject(RT.DataProcessDefinition,
            name='google_dt_transform',
            description='Convert data streams to Google DataTables',
            module='ion.processes.data.transforms.viz.google_dt',
            class_name='VizTransformGoogleDT')
        try:
            procdef_id = self.dataprocessclient.create_data_process_definition(dpd_obj)
        except Exception as ex:
            self.fail("failed to create new VizTransformGoogleDT data process definition: %s" %ex)

        pdict_id = self.dataset_management.read_parameter_dictionary_by_name('google_dt', id_only=True)

        # create a stream definition for the data from the
        stream_def_id = self.pubsubclient.create_stream_definition(name='VizTransformGoogleDT', parameter_dictionary_id=pdict_id)
        self.dataprocessclient.assign_stream_definition_to_data_process_definition(stream_def_id, procdef_id, binding='google_dt' )

        return procdef_id


    def validate_google_dt_transform_results(self, results):

        assertions = self.assertTrue

        # if its just one granule, wrap it up in a list so we can use the following for loop for a couple of cases
        if isinstance(results,Granule):
            results =[results]

        for g in results:

            if isinstance(g,Granule):

                gdt = RecordDictionaryTool.load_from_granule(g)

                viz_product_type = get_safe(gdt, "viz_product_type")

                if not viz_product_type:
                    continue

                assertions( viz_product_type == 'google_dt' )
                assertions(len(gdt['data_description'][0]) >= 0) # Need to come up with a better check
                assertions(len(gdt['data_content'][0]) >= 0)



    def create_mpl_graphs_data_process_definition(self):

        #First look to see if it exists and if not, then create it
        dpd,_ = self.rrclient.find_resources(restype=RT.DataProcessDefinition, name='mpl_graphs_transform')
        if len(dpd) > 0:
            return dpd[0]

        self.dataset_management =  DatasetManagementServiceClient(node=self.container.node)
        #Data Process Definition
        log.debug("Create data process definition MatplotlibGraphsTransform")
        dpd_obj = IonObject(RT.DataProcessDefinition,
            name='mpl_graphs_transform',
            description='Convert data streams to Matplotlib graphs',
            module='ion.processes.data.transforms.viz.matplotlib_graphs',
            class_name='VizTransformMatplotlibGraphs')
        try:
            procdef_id = self.dataprocessclient.create_data_process_definition(dpd_obj)
        except Exception as ex:
            self.fail("failed to create new VizTransformMatplotlibGraphs data process definition: %s" %ex)


        pdict_id = self.dataset_management.read_parameter_dictionary_by_name('graph_image_param_dict',id_only=True)
        # create a stream definition for the data
        stream_def_id = self.pubsubclient.create_stream_definition(name='VizTransformMatplotlibGraphs', parameter_dictionary_id=pdict_id)
        self.dataprocessclient.assign_stream_definition_to_data_process_definition(stream_def_id, procdef_id, binding='graph_image_param_dict' )

        return procdef_id

    def validate_mpl_graphs_transform_results(self, results):

        cc = self.container
        assertions = self.assertTrue

        # if its just one granule, wrap it up in a list so we can use the following for loop for a couple of cases
        if isinstance(results,Granule):
            results =[results]

        found_data = False
        for g in results:
            if isinstance(g,Granule):
                rdt = RecordDictionaryTool.load_from_granule(g)

                graphs = get_safe(rdt, 'matplotlib_graphs')

                if graphs == None:
                    continue

                for graph in graphs[0]:

                    # At this point only dictionaries containing image data should be passed
                    # For some reason non dictionary values are filtering through.
                    if not isinstance(graph, dict):
                        continue

                    assertions(graph['viz_product_type'] == 'matplotlib_graphs' )
                    # check to see if the list (numpy array) contains actual images
                    assertions(imghdr.what(graph['image_name'], h = graph['image_obj']) == 'png')
                    found_data = True
        return found_data



    def validate_vis_service_google_dt_results(self, results):
        assertions = self.assertTrue

        assertions(results)
        gdt_str = (results.lstrip("google.visualization.Query.setResponse(")).rstrip(")")

        assertions(len(gdt_str) > 0)

        return

    def validate_vis_service_mpl_graphs_results(self, results):

        assertions = self.assertTrue
        assertions(results)

        # check to see if the object passed is a dictionary with a valid image object in it
        image_format = results["content_type"].lstrip("image/")

        assertions(imghdr.what(results['image_name'], h = base64.decodestring(results['image_obj'])) == image_format)

        return

    def validate_multiple_vis_queue_messages(self, msg1, msg2):

        assertions = self.assertTrue

        # verify that the salinity in msg2 is a result of content from msg1
        rdt1 = RecordDictionaryTool.load_from_granule(msg1.body)
        rdt2 = RecordDictionaryTool.load_from_granule(msg2.body)

        # msg1 should not have salinity
        # assertions(rdt1['salinity'] == None)

        conductivity = rdt1['conductivity']
        pressure = rdt1['pressure']
        temperature = rdt1['temp']

        msg1_sal_value = SP_from_cndr(r=conductivity/cte.C3515, t=temperature, p=pressure)
        msg2_sal_value = rdt2['salinity']
        b = msg1_sal_value == msg2_sal_value

<<<<<<< HEAD
        assertions(len(msg1_sal_value) == len(msg2_sal_value))
=======
        if isinstance(b,bool):
            assertions(b)
        else:
            assertions(b.all())
>>>>>>> b35830ad

        return<|MERGE_RESOLUTION|>--- conflicted
+++ resolved
@@ -21,13 +21,10 @@
 from interface.services.cei.iprocess_dispatcher_service import ProcessDispatcherServiceClient
 
 from pyon.public import log
-<<<<<<< HEAD
 from seawater.gibbs import SP_from_cndr
 from seawater.gibbs import cte
-=======
 
 from numpy.testing import assert_array_almost_equal
->>>>>>> b35830ad
 
 from pyon.util.int_test import IonIntegrationTestCase
 from pyon.public import CFG, RT, LCS, PRED
@@ -487,13 +484,9 @@
         msg2_sal_value = rdt2['salinity']
         b = msg1_sal_value == msg2_sal_value
 
-<<<<<<< HEAD
-        assertions(len(msg1_sal_value) == len(msg2_sal_value))
-=======
         if isinstance(b,bool):
             assertions(b)
         else:
             assertions(b.all())
->>>>>>> b35830ad
 
         return