--- conflicted
+++ resolved
@@ -91,44 +91,17 @@
     ###
     #   Private Methods
     ###
-<<<<<<< HEAD
     def __init__(self, driver_make = None, driver_model = None, driver_name = None):
-=======
-    def __init__(self):
->>>>>>> 95ebdcaf
-        """
-        @brief Default Constructor
+        """
+        @brief Constructor
         """
         self.author = None
         self.email = None
-<<<<<<< HEAD
         self.driver_make = driver_make
         self.driver_model = driver_model
         self.driver_name = driver_name
         self.notes = None
         self.version = 0
-=======
-        self.driver_make = None
-        self.driver_model = None
-        self.driver_name = None
-        self.notes = None
-        self.version = 0
-
-        self.read_from_file()
-
-    # THIS BREAKS STUFF. TEST BEFORE UNCOMMENTING.
-    #def __init__(self, driver_make, driver_model, driver_name):
-    #    """
-    #    @brief Default Constructor
-    #    """
-    #    self.author = None
-    #    self.email = None
-    #    self.driver_make = driver_make
-    #    self.driver_model = driver_model
-    #    self.driver_name = driver_name
-    #    self.notes = None
-    #    self.version = 0
->>>>>>> 95ebdcaf
 
         if(driver_make and driver_model and driver_name):
             log.debug("Construct from parameters")
